--- conflicted
+++ resolved
@@ -268,11 +268,8 @@
 void destroy_nilfs(struct the_nilfs *nilfs);
 int init_nilfs(struct the_nilfs *nilfs, struct super_block *sb, char *data);
 int load_nilfs(struct the_nilfs *nilfs, struct super_block *sb);
-<<<<<<< HEAD
-=======
 unsigned long nilfs_nrsvsegs(struct the_nilfs *nilfs, unsigned long nsegs);
 void nilfs_set_nsegments(struct the_nilfs *nilfs, unsigned long nsegs);
->>>>>>> d762f438
 int nilfs_discard_segments(struct the_nilfs *, __u64 *, size_t);
 int nilfs_count_free_blocks(struct the_nilfs *, sector_t *);
 struct nilfs_root *nilfs_lookup_root(struct the_nilfs *nilfs, __u64 cno);
