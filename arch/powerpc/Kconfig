--- conflicted
+++ resolved
@@ -162,24 +162,6 @@
 	select IRQ_FORCED_THREADING
 	select MODULES_USE_ELF_RELA
 	select NO_BOOTMEM
-<<<<<<< HEAD
-	select HAVE_GENERIC_RCU_GUP
-	select HAVE_PERF_EVENTS_NMI if PPC64
-	select HAVE_NMI if PERF_EVENTS
-	select EDAC_SUPPORT
-	select EDAC_ATOMIC_SCRUB
-	select ARCH_HAS_DMA_SET_COHERENT_MASK
-	select ARCH_HAS_DEVMEM_IS_ALLOWED
-	select HAVE_ARCH_SECCOMP_FILTER
-	select ARCH_HAS_UBSAN_SANITIZE_ALL
-	select ARCH_SUPPORTS_DEFERRED_STRUCT_PAGE_INIT
-	select HAVE_LIVEPATCH if HAVE_DYNAMIC_FTRACE_WITH_REGS
-	select GENERIC_CPU_AUTOPROBE
-	select HAVE_VIRT_CPU_ACCOUNTING
-	select ARCH_HAS_SCALED_CPUTIME if VIRT_CPU_ACCOUNTING_NATIVE
-	select HAVE_ARCH_HARDENED_USERCOPY
-	select HAVE_KERNEL_GZIP
-=======
 	select OF
 	select OF_EARLY_FLATTREE
 	select OF_RESERVED_MEM
@@ -191,7 +173,6 @@
 	#
 	# Please keep this list sorted alphabetically.
 	#
->>>>>>> a71c9a1c
 
 config GENERIC_CSUM
 	def_bool n
