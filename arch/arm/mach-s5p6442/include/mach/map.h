/* linux/arch/arm/mach-s5p6442/include/mach/map.h
 *
 * Copyright (c) 2010-2011 Samsung Electronics Co., Ltd.
 *		http://www.samsung.com/
 *
 * S5P6442 - Memory map definitions
 *
 * This program is free software; you can redistribute it and/or modify
 * it under the terms of the GNU General Public License version 2 as
 * published by the Free Software Foundation.
*/

#ifndef __ASM_ARCH_MAP_H
#define __ASM_ARCH_MAP_H __FILE__

#include <plat/map-base.h>
#include <plat/map-s5p.h>

#define S5P6442_PA_SDRAM	0x20000000

#define S5P6442_PA_I2S0		0xC0B00000
#define S5P6442_PA_I2S1		0xF2200000

#define S5P6442_PA_CHIPID	0xE0000000

#define S5P6442_PA_SYSCON	0xE0100000

<<<<<<< HEAD
#define S5P6442_PA_SROMC	(0xE7000000)
#define S5P_PA_SROMC		S5P6442_PA_SROMC

#define S5P6442_PA_MDMA		0xE8000000
#define S5P6442_PA_PDMA		0xE9000000
=======
#define S5P6442_PA_GPIO		0xE0200000
>>>>>>> 47ae63e0

#define S5P6442_PA_VIC0		0xE4000000
#define S5P6442_PA_VIC1		0xE4100000
#define S5P6442_PA_VIC2		0xE4200000

#define S5P6442_PA_SROMC	0xE7000000

#define S5P6442_PA_MDMA		0xE8000000
#define S5P6442_PA_PDMA		0xE9000000

#define S5P6442_PA_TIMER	0xEA000000

#define S5P6442_PA_SYSTIMER	0xEA100000

#define S5P6442_PA_WATCHDOG	0xEA200000

#define S5P6442_PA_UART		0xEC000000

#define S5P6442_PA_IIC0		0xEC100000

#define S5P6442_PA_SPI		0xEC300000

#define S5P6442_PA_PCM0		0xF2400000
#define S5P6442_PA_PCM1		0xF2500000

/* Compatibiltiy Defines */

#define S3C_PA_IIC		S5P6442_PA_IIC0
#define S3C_PA_WDT		S5P6442_PA_WATCHDOG

#define S5P_PA_CHIPID		S5P6442_PA_CHIPID
#define S5P_PA_SDRAM		S5P6442_PA_SDRAM
#define S5P_PA_SROMC		S5P6442_PA_SROMC
#define S5P_PA_SYSCON		S5P6442_PA_SYSCON
#define S5P_PA_TIMER		S5P6442_PA_TIMER

/* UART */

#define S3C_PA_UART		S5P6442_PA_UART

#define S5P_PA_UART(x)		(S3C_PA_UART + ((x) * S3C_UART_OFFSET))
#define S5P_PA_UART0		S5P_PA_UART(0)
#define S5P_PA_UART1		S5P_PA_UART(1)
#define S5P_PA_UART2		S5P_PA_UART(2)

#define S5P_SZ_UART		SZ_256

#endif /* __ASM_ARCH_MAP_H */<|MERGE_RESOLUTION|>--- conflicted
+++ resolved
@@ -25,15 +25,7 @@
 
 #define S5P6442_PA_SYSCON	0xE0100000
 
-<<<<<<< HEAD
-#define S5P6442_PA_SROMC	(0xE7000000)
-#define S5P_PA_SROMC		S5P6442_PA_SROMC
-
-#define S5P6442_PA_MDMA		0xE8000000
-#define S5P6442_PA_PDMA		0xE9000000
-=======
 #define S5P6442_PA_GPIO		0xE0200000
->>>>>>> 47ae63e0
 
 #define S5P6442_PA_VIC0		0xE4000000
 #define S5P6442_PA_VIC1		0xE4100000
