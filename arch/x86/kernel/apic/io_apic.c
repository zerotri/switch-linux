--- conflicted
+++ resolved
@@ -1355,8 +1355,6 @@
 
 	if (!IO_APIC_IRQ(irq))
 		return;
-<<<<<<< HEAD
-=======
 
 	/*
 	 * For legacy irqs, cfg->domain starts with cpu 0. Now that IO-APIC
@@ -1367,7 +1365,6 @@
 	    cpumask_equal(cfg->domain, cpumask_of(0)))
 		apic->vector_allocation_domain(0, cfg->domain,
 					       apic->target_cpus());
->>>>>>> 9450d57e
 
 	if (assign_irq_vector(irq, cfg, apic->target_cpus()))
 		return;
