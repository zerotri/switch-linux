/*
 * iio/adc/ad799x.c
 * Copyright (C) 2010-1011 Michael Hennerich, Analog Devices Inc.
 *
 * based on iio/adc/max1363
 * Copyright (C) 2008-2010 Jonathan Cameron
 *
 * based on linux/drivers/i2c/chips/max123x
 * Copyright (C) 2002-2004 Stefan Eletzhofer
 *
 * based on linux/drivers/acron/char/pcf8583.c
 * Copyright (C) 2000 Russell King
 *
 * This program is free software; you can redistribute it and/or modify
 * it under the terms of the GNU General Public License version 2 as
 * published by the Free Software Foundation.
 *
 * ad799x.c
 *
 * Support for ad7991, ad7995, ad7999, ad7992, ad7993, ad7994, ad7997,
 * ad7998 and similar chips.
 *
 */

#include <linux/interrupt.h>
#include <linux/device.h>
#include <linux/kernel.h>
#include <linux/sysfs.h>
#include <linux/i2c.h>
#include <linux/regulator/consumer.h>
#include <linux/slab.h>
#include <linux/types.h>
#include <linux/err.h>

#include "../iio.h"
#include "../sysfs.h"

#include "../ring_generic.h"
#include "adc.h"
#include "ad799x.h"

/*
 * ad799x register access by I2C
 */
static int ad799x_i2c_read16(struct ad799x_state *st, u8 reg, u16 *data)
{
	struct i2c_client *client = st->client;
	int ret = 0;

	ret = i2c_smbus_read_word_data(client, reg);
	if (ret < 0) {
		dev_err(&client->dev, "I2C read error\n");
		return ret;
	}

	*data = swab16((u16)ret);

	return 0;
}

static int ad799x_i2c_read8(struct ad799x_state *st, u8 reg, u8 *data)
{
	struct i2c_client *client = st->client;
	int ret = 0;

	ret = i2c_smbus_read_byte_data(client, reg);
	if (ret < 0) {
		dev_err(&client->dev, "I2C read error\n");
		return ret;
	}

	*data = (u8)ret;

	return 0;
}

static int ad799x_i2c_write16(struct ad799x_state *st, u8 reg, u16 data)
{
	struct i2c_client *client = st->client;
	int ret = 0;

	ret = i2c_smbus_write_word_data(client, reg, swab16(data));
	if (ret < 0)
		dev_err(&client->dev, "I2C write error\n");

	return ret;
}

static int ad799x_i2c_write8(struct ad799x_state *st, u8 reg, u8 data)
{
	struct i2c_client *client = st->client;
	int ret = 0;

	ret = i2c_smbus_write_byte_data(client, reg, data);
	if (ret < 0)
		dev_err(&client->dev, "I2C write error\n");

	return ret;
}

<<<<<<< HEAD
static int ad799x_scan_el_set_state(struct iio_scan_el *scan_el,
				       struct iio_dev *indio_dev,
				       bool state)
{
	struct ad799x_state *st = indio_dev->dev_data;
	return ad799x_set_scan_mode(st, st->indio_dev->ring->scan_mask);
}

/* Here we claim all are 16 bits. This currently does no harm and saves
 * us a lot of scan element listings */

#define AD799X_SCAN_EL(number)						\
	IIO_SCAN_EL_C(in##number, number, 0, ad799x_scan_el_set_state);

static AD799X_SCAN_EL(0);
static AD799X_SCAN_EL(1);
static AD799X_SCAN_EL(2);
static AD799X_SCAN_EL(3);
static AD799X_SCAN_EL(4);
static AD799X_SCAN_EL(5);
static AD799X_SCAN_EL(6);
static AD799X_SCAN_EL(7);

static IIO_SCAN_EL_TIMESTAMP(8);
static IIO_CONST_ATTR_SCAN_EL_TYPE(timestamp, s, 64, 64)

static ssize_t ad799x_show_type(struct device *dev,
				struct device_attribute *attr,
				char *buf)
{
	struct iio_ring_buffer *ring = dev_get_drvdata(dev);
	struct iio_dev *indio_dev = ring->indio_dev;
	struct ad799x_state *st = indio_dev->dev_data;

	return sprintf(buf, "%c%d/%d\n", st->chip_info->sign,
		       st->chip_info->bits, AD799X_STORAGEBITS);
}
static IIO_DEVICE_ATTR(in_type, S_IRUGO, ad799x_show_type, NULL, 0);

static int ad7991_5_9_set_scan_mode(struct ad799x_state *st, unsigned mask)
{
	return i2c_smbus_write_byte(st->client,
		st->config | (mask << AD799X_CHANNEL_SHIFT));
}

static int ad7992_3_4_set_scan_mode(struct ad799x_state *st, unsigned mask)
{
	return ad799x_i2c_write8(st, AD7998_CONF_REG,
		st->config | (mask << AD799X_CHANNEL_SHIFT));
}

static int ad7997_8_set_scan_mode(struct ad799x_state *st, unsigned mask)
=======
int ad7997_8_set_scan_mode(struct ad799x_state *st, unsigned mask)
>>>>>>> d762f438
{
	return ad799x_i2c_write16(st, AD7998_CONF_REG,
		st->config | (mask << AD799X_CHANNEL_SHIFT));
}

static int ad799x_scan_direct(struct ad799x_state *st, unsigned ch)
{
	u16 rxbuf;
	u8 cmd;
	int ret;

	switch (st->id) {
	case ad7991:
	case ad7995:
	case ad7999:
		cmd = st->config | ((1 << ch) << AD799X_CHANNEL_SHIFT);
		break;
	case ad7992:
	case ad7993:
	case ad7994:
		cmd = (1 << ch) << AD799X_CHANNEL_SHIFT;
		break;
	case ad7997:
	case ad7998:
		cmd = (ch << AD799X_CHANNEL_SHIFT) | AD7997_8_READ_SINGLE;
		break;
	default:
		return -EINVAL;
	}

	ret = ad799x_i2c_read16(st, cmd, &rxbuf);
	if (ret < 0)
		return ret;

	return rxbuf;
}

static int ad799x_read_raw(struct iio_dev *dev_info,
			   struct iio_chan_spec const *chan,
			   int *val,
			   int *val2,
			   long m)
{
	int ret;
	struct ad799x_state *st = dev_info->dev_data;
	unsigned int scale_uv;

	switch (m) {
	case 0:
		mutex_lock(&dev_info->mlock);
		if (iio_ring_enabled(dev_info))
			ret = ad799x_single_channel_from_ring(st,
				1 << chan->address);
		else
			ret = ad799x_scan_direct(st, chan->address);
		mutex_unlock(&dev_info->mlock);

<<<<<<< HEAD
	mutex_lock(&dev_info->mlock);
	mask = 1 << this_attr->address;
	/* If ring buffer capture is occurring, query the buffer */
	if (iio_ring_enabled(dev_info)) {
		data = ret = ad799x_single_channel_from_ring(st, mask);
		if (ret < 0)
			goto error_ret;
		ret = 0;
	} else {
		switch (st->id) {
		case ad7991:
		case ad7995:
		case ad7999:
			cmd = st->config | (mask << AD799X_CHANNEL_SHIFT);
			break;
		case ad7992:
		case ad7993:
		case ad7994:
			cmd = mask << AD799X_CHANNEL_SHIFT;
			break;
		case ad7997:
		case ad7998:
			cmd = (this_attr->address <<
				AD799X_CHANNEL_SHIFT) | AD7997_8_READ_SINGLE;
			break;
		default:
			cmd = 0;

		}
		ret = ad799x_i2c_read16(st, cmd, rxbuf);
=======
>>>>>>> d762f438
		if (ret < 0)
			return ret;
		*val = (ret >> st->chip_info->channel[0].scan_type.shift) &
			RES_MASK(st->chip_info->channel[0].scan_type.realbits);
		return IIO_VAL_INT;
	case (1 << IIO_CHAN_INFO_SCALE_SHARED):
		scale_uv = (st->int_vref_mv * 1000)
			>> st->chip_info->channel[0].scan_type.realbits;
		*val =  scale_uv / 1000;
		*val2 = (scale_uv % 1000) * 1000;
		return IIO_VAL_INT_PLUS_MICRO;
	}
	return -EINVAL;
}

static ssize_t ad799x_read_frequency(struct device *dev,
					struct device_attribute *attr,
					char *buf)
{
	struct iio_dev *dev_info = dev_get_drvdata(dev);
	struct ad799x_state *st = iio_dev_get_devdata(dev_info);

	int ret, len = 0;
	u8 val;
	ret = ad799x_i2c_read8(st, AD7998_CYCLE_TMR_REG, &val);
	if (ret)
		return ret;

	val &= AD7998_CYC_MASK;

	switch (val) {
	case AD7998_CYC_DIS:
		len = sprintf(buf, "0\n");
		break;
	case AD7998_CYC_TCONF_32:
		len = sprintf(buf, "15625\n");
		break;
	case AD7998_CYC_TCONF_64:
		len = sprintf(buf, "7812\n");
		break;
	case AD7998_CYC_TCONF_128:
		len = sprintf(buf, "3906\n");
		break;
	case AD7998_CYC_TCONF_256:
		len = sprintf(buf, "1953\n");
		break;
	case AD7998_CYC_TCONF_512:
		len = sprintf(buf, "976\n");
		break;
	case AD7998_CYC_TCONF_1024:
		len = sprintf(buf, "488\n");
		break;
	case AD7998_CYC_TCONF_2048:
		len = sprintf(buf, "244\n");
		break;
	}
	return len;
}

static ssize_t ad799x_write_frequency(struct device *dev,
					 struct device_attribute *attr,
					 const char *buf,
					 size_t len)
{
	struct iio_dev *dev_info = dev_get_drvdata(dev);
	struct ad799x_state *st = iio_dev_get_devdata(dev_info);

	long val;
	int ret;
	u8 t;

	ret = strict_strtol(buf, 10, &val);
	if (ret)
		return ret;

	mutex_lock(&dev_info->mlock);
	ret = ad799x_i2c_read8(st, AD7998_CYCLE_TMR_REG, &t);
	if (ret)
		goto error_ret_mutex;
	/* Wipe the bits clean */
	t &= ~AD7998_CYC_MASK;

	switch (val) {
	case 15625:
		t |= AD7998_CYC_TCONF_32;
		break;
	case 7812:
		t |= AD7998_CYC_TCONF_64;
		break;
	case 3906:
		t |= AD7998_CYC_TCONF_128;
		break;
	case 1953:
		t |= AD7998_CYC_TCONF_256;
		break;
	case 976:
		t |= AD7998_CYC_TCONF_512;
		break;
	case 488:
		t |= AD7998_CYC_TCONF_1024;
		break;
	case 244:
		t |= AD7998_CYC_TCONF_2048;
		break;
	case  0:
		t |= AD7998_CYC_DIS;
		break;
	default:
		ret = -EINVAL;
		goto error_ret_mutex;
	}

	ret = ad799x_i2c_write8(st, AD7998_CYCLE_TMR_REG, t);

error_ret_mutex:
	mutex_unlock(&dev_info->mlock);

	return ret ? ret : len;
}

static ssize_t ad799x_read_channel_config(struct device *dev,
					struct device_attribute *attr,
					char *buf)
{
	struct iio_dev *dev_info = dev_get_drvdata(dev);
	struct ad799x_state *st = iio_dev_get_devdata(dev_info);
	struct iio_dev_attr *this_attr = to_iio_dev_attr(attr);

	int ret;
	u16 val;
	ret = ad799x_i2c_read16(st, this_attr->address, &val);
	if (ret)
		return ret;

	return sprintf(buf, "%d\n", val);
}

static ssize_t ad799x_write_channel_config(struct device *dev,
					 struct device_attribute *attr,
					 const char *buf,
					 size_t len)
{
	struct iio_dev *dev_info = dev_get_drvdata(dev);
	struct ad799x_state *st = iio_dev_get_devdata(dev_info);
	struct iio_dev_attr *this_attr = to_iio_dev_attr(attr);

	long val;
	int ret;

	ret = strict_strtol(buf, 10, &val);
	if (ret)
		return ret;

	mutex_lock(&dev_info->mlock);
	ret = ad799x_i2c_write16(st, this_attr->address, val);
	mutex_unlock(&dev_info->mlock);

	return ret ? ret : len;
}

static irqreturn_t ad799x_event_handler(int irq, void *private)
{
	struct iio_dev *indio_dev = private;
	struct ad799x_state *st = iio_dev_get_devdata(private);
	u8 status;
	int i, ret;

	ret = ad799x_i2c_read8(st, AD7998_ALERT_STAT_REG, &status);
	if (ret)
		return ret;

	if (!status)
		return -EIO;

	ad799x_i2c_write8(st, AD7998_ALERT_STAT_REG, AD7998_ALERT_STAT_CLEAR);

	for (i = 0; i < 8; i++) {
		if (status & (1 << i))
			iio_push_event(indio_dev, 0,
				       i & 0x1 ?
				       IIO_EVENT_CODE_IN_HIGH_THRESH(i >> 1) :
				       IIO_EVENT_CODE_IN_LOW_THRESH(i >> 1),
				       iio_get_time_ns());
	}

	return IRQ_HANDLED;
}

<<<<<<< HEAD
static IIO_DEVICE_ATTR(in_scale, S_IRUGO, ad799x_show_scale, NULL, 0);

static ssize_t ad799x_show_name(struct device *dev,
				 struct device_attribute *attr,
				 char *buf)
{
	struct iio_dev *dev_info = dev_get_drvdata(dev);
	struct ad799x_state *st = iio_dev_get_devdata(dev_info);
	return sprintf(buf, "%s\n", st->client->name);
}

static IIO_DEVICE_ATTR(name, S_IRUGO, ad799x_show_name, NULL, 0);

static struct attribute *ad7991_5_9_3_4_device_attrs[] = {
	&iio_dev_attr_in0_raw.dev_attr.attr,
	&iio_dev_attr_in1_raw.dev_attr.attr,
	&iio_dev_attr_in2_raw.dev_attr.attr,
	&iio_dev_attr_in3_raw.dev_attr.attr,
	&iio_dev_attr_name.dev_attr.attr,
	&iio_dev_attr_in_scale.dev_attr.attr,
	NULL
};

static struct attribute_group ad7991_5_9_3_4_dev_attr_group = {
	.attrs = ad7991_5_9_3_4_device_attrs,
};

static struct attribute *ad7991_5_9_3_4_scan_el_attrs[] = {
	&iio_scan_el_in0.dev_attr.attr,
	&iio_const_attr_in0_index.dev_attr.attr,
	&iio_scan_el_in1.dev_attr.attr,
	&iio_const_attr_in1_index.dev_attr.attr,
	&iio_scan_el_in2.dev_attr.attr,
	&iio_const_attr_in2_index.dev_attr.attr,
	&iio_scan_el_in3.dev_attr.attr,
	&iio_const_attr_in3_index.dev_attr.attr,
	&iio_const_attr_timestamp_index.dev_attr.attr,
	&iio_scan_el_timestamp.dev_attr.attr,
	&iio_const_attr_timestamp_type.dev_attr.attr,
	&iio_dev_attr_in_type.dev_attr.attr,
	NULL,
};

static struct attribute_group ad7991_5_9_3_4_scan_el_group = {
	.name = "scan_elements",
	.attrs = ad7991_5_9_3_4_scan_el_attrs,
};

static struct attribute *ad7992_device_attrs[] = {
	&iio_dev_attr_in0_raw.dev_attr.attr,
	&iio_dev_attr_in1_raw.dev_attr.attr,
	&iio_dev_attr_name.dev_attr.attr,
	&iio_dev_attr_in_scale.dev_attr.attr,
	NULL
};

static struct attribute_group ad7992_dev_attr_group = {
	.attrs = ad7992_device_attrs,
};

static struct attribute *ad7992_scan_el_attrs[] = {
	&iio_scan_el_in0.dev_attr.attr,
	&iio_const_attr_in0_index.dev_attr.attr,
	&iio_scan_el_in1.dev_attr.attr,
	&iio_const_attr_in1_index.dev_attr.attr,
	&iio_const_attr_timestamp_index.dev_attr.attr,
	&iio_scan_el_timestamp.dev_attr.attr,
	&iio_const_attr_timestamp_type.dev_attr.attr,
	&iio_dev_attr_in_type.dev_attr.attr,
	NULL,
};

static struct attribute_group ad7992_scan_el_group = {
	.name = "scan_elements",
	.attrs = ad7992_scan_el_attrs,
};

static struct attribute *ad7997_8_device_attrs[] = {
	&iio_dev_attr_in0_raw.dev_attr.attr,
	&iio_dev_attr_in1_raw.dev_attr.attr,
	&iio_dev_attr_in2_raw.dev_attr.attr,
	&iio_dev_attr_in3_raw.dev_attr.attr,
	&iio_dev_attr_in4_raw.dev_attr.attr,
	&iio_dev_attr_in5_raw.dev_attr.attr,
	&iio_dev_attr_in6_raw.dev_attr.attr,
	&iio_dev_attr_in7_raw.dev_attr.attr,
	&iio_dev_attr_name.dev_attr.attr,
	&iio_dev_attr_in_scale.dev_attr.attr,
	NULL
};

static struct attribute_group ad7997_8_dev_attr_group = {
	.attrs = ad7997_8_device_attrs,
};

static struct attribute *ad7997_8_scan_el_attrs[] = {
	&iio_scan_el_in0.dev_attr.attr,
	&iio_const_attr_in0_index.dev_attr.attr,
	&iio_scan_el_in1.dev_attr.attr,
	&iio_const_attr_in1_index.dev_attr.attr,
	&iio_scan_el_in2.dev_attr.attr,
	&iio_const_attr_in2_index.dev_attr.attr,
	&iio_scan_el_in3.dev_attr.attr,
	&iio_const_attr_in3_index.dev_attr.attr,
	&iio_scan_el_in4.dev_attr.attr,
	&iio_const_attr_in4_index.dev_attr.attr,
	&iio_scan_el_in5.dev_attr.attr,
	&iio_const_attr_in5_index.dev_attr.attr,
	&iio_scan_el_in6.dev_attr.attr,
	&iio_const_attr_in6_index.dev_attr.attr,
	&iio_scan_el_in7.dev_attr.attr,
	&iio_const_attr_in7_index.dev_attr.attr,
	&iio_const_attr_timestamp_index.dev_attr.attr,
	&iio_scan_el_timestamp.dev_attr.attr,
	&iio_const_attr_timestamp_type.dev_attr.attr,
	&iio_dev_attr_in_type.dev_attr.attr,
	NULL,
};

static struct attribute_group ad7997_8_scan_el_group = {
	.name = "scan_elements",
	.attrs = ad7997_8_scan_el_attrs,
};

IIO_EVENT_ATTR_SH(in0_thresh_low_value,
		  iio_event_ad799x,
		  ad799x_read_channel_config,
		  ad799x_write_channel_config,
		  AD7998_DATALOW_CH1_REG);

IIO_EVENT_ATTR_SH(in0_thresh_high_value,
		  iio_event_ad799x,
		  ad799x_read_channel_config,
		  ad799x_write_channel_config,
		  AD7998_DATAHIGH_CH1_REG);

IIO_EVENT_ATTR_SH(in0_thresh_both_hyst_raw,
		  iio_event_ad799x,
		  ad799x_read_channel_config,
		  ad799x_write_channel_config,
		  AD7998_HYST_CH1_REG);

IIO_EVENT_ATTR_SH(in1_thresh_low_value,
		  iio_event_ad799x,
		  ad799x_read_channel_config,
		  ad799x_write_channel_config,
		  AD7998_DATALOW_CH2_REG);

IIO_EVENT_ATTR_SH(in1_thresh_high_value,
		  iio_event_ad799x,
		  ad799x_read_channel_config,
		  ad799x_write_channel_config,
		  AD7998_DATAHIGH_CH2_REG);

IIO_EVENT_ATTR_SH(in1_thresh_both_hyst_raw,
		  iio_event_ad799x,
		  ad799x_read_channel_config,
		  ad799x_write_channel_config,
		  AD7998_HYST_CH2_REG);

IIO_EVENT_ATTR_SH(in2_thresh_low_value,
		  iio_event_ad799x,
		  ad799x_read_channel_config,
		  ad799x_write_channel_config,
		  AD7998_DATALOW_CH3_REG);

IIO_EVENT_ATTR_SH(in2_thresh_high_value,
		  iio_event_ad799x,
		  ad799x_read_channel_config,
		  ad799x_write_channel_config,
		  AD7998_DATAHIGH_CH3_REG);

IIO_EVENT_ATTR_SH(in2_thresh_both_hyst_raw,
		  iio_event_ad799x,
		  ad799x_read_channel_config,
		  ad799x_write_channel_config,
		  AD7998_HYST_CH3_REG);

IIO_EVENT_ATTR_SH(in3_thresh_low_value,
		  iio_event_ad799x,
		  ad799x_read_channel_config,
		  ad799x_write_channel_config,
		  AD7998_DATALOW_CH4_REG);

IIO_EVENT_ATTR_SH(in3_thresh_high_value,
		  iio_event_ad799x,
		  ad799x_read_channel_config,
		  ad799x_write_channel_config,
		  AD7998_DATAHIGH_CH4_REG);

IIO_EVENT_ATTR_SH(in3_thresh_both_hyst_raw,
		  iio_event_ad799x,
		  ad799x_read_channel_config,
		  ad799x_write_channel_config,
		  AD7998_HYST_CH4_REG);
=======
static IIO_DEVICE_ATTR(in0_thresh_low_value,
		       S_IRUGO | S_IWUSR,
		       ad799x_read_channel_config,
		       ad799x_write_channel_config,
		       AD7998_DATALOW_CH1_REG);

static IIO_DEVICE_ATTR(in0_thresh_high_value,
		       S_IRUGO | S_IWUSR,
		       ad799x_read_channel_config,
		       ad799x_write_channel_config,
		       AD7998_DATAHIGH_CH1_REG);

static IIO_DEVICE_ATTR(in0_thresh_both_hyst_raw,
		       S_IRUGO | S_IWUSR,
		       ad799x_read_channel_config,
		       ad799x_write_channel_config,
		       AD7998_HYST_CH1_REG);

static IIO_DEVICE_ATTR(in1_thresh_low_value,
		       S_IRUGO | S_IWUSR,
		       ad799x_read_channel_config,
		       ad799x_write_channel_config,
		       AD7998_DATALOW_CH2_REG);

static IIO_DEVICE_ATTR(in1_thresh_high_value,
		       S_IRUGO | S_IWUSR,
		       ad799x_read_channel_config,
		       ad799x_write_channel_config,
		       AD7998_DATAHIGH_CH2_REG);

static IIO_DEVICE_ATTR(in1_thresh_both_hyst_raw,
		       S_IRUGO | S_IWUSR,
		       ad799x_read_channel_config,
		       ad799x_write_channel_config,
		       AD7998_HYST_CH2_REG);

static IIO_DEVICE_ATTR(in2_thresh_low_value,
		       S_IRUGO | S_IWUSR,
		       ad799x_read_channel_config,
		       ad799x_write_channel_config,
		       AD7998_DATALOW_CH3_REG);

static IIO_DEVICE_ATTR(in2_thresh_high_value,
		       S_IRUGO | S_IWUSR,
		       ad799x_read_channel_config,
		       ad799x_write_channel_config,
		       AD7998_DATAHIGH_CH3_REG);

static IIO_DEVICE_ATTR(in2_thresh_both_hyst_raw,
		       S_IRUGO | S_IWUSR,
		       ad799x_read_channel_config,
		       ad799x_write_channel_config,
		       AD7998_HYST_CH3_REG);

static IIO_DEVICE_ATTR(in3_thresh_low_value,
		       S_IRUGO | S_IWUSR,
		       ad799x_read_channel_config,
		       ad799x_write_channel_config,
		       AD7998_DATALOW_CH4_REG);

static IIO_DEVICE_ATTR(in3_thresh_high_value,
		       S_IRUGO | S_IWUSR,
		       ad799x_read_channel_config,
		       ad799x_write_channel_config,
		       AD7998_DATAHIGH_CH4_REG);

static IIO_DEVICE_ATTR(in3_thresh_both_hyst_raw,
		       S_IRUGO | S_IWUSR,
		       ad799x_read_channel_config,
		       ad799x_write_channel_config,
		       AD7998_HYST_CH4_REG);
>>>>>>> d762f438

static IIO_DEV_ATTR_SAMP_FREQ(S_IWUSR | S_IRUGO,
			      ad799x_read_frequency,
			      ad799x_write_frequency);
static IIO_CONST_ATTR_SAMP_FREQ_AVAIL("15625 7812 3906 1953 976 488 244 0");

static struct attribute *ad7993_4_7_8_event_attributes[] = {
	&iio_dev_attr_in0_thresh_low_value.dev_attr.attr,
	&iio_dev_attr_in0_thresh_high_value.dev_attr.attr,
	&iio_dev_attr_in0_thresh_both_hyst_raw.dev_attr.attr,
	&iio_dev_attr_in1_thresh_low_value.dev_attr.attr,
	&iio_dev_attr_in1_thresh_high_value.dev_attr.attr,
	&iio_dev_attr_in1_thresh_both_hyst_raw.dev_attr.attr,
	&iio_dev_attr_in2_thresh_low_value.dev_attr.attr,
	&iio_dev_attr_in2_thresh_high_value.dev_attr.attr,
	&iio_dev_attr_in2_thresh_both_hyst_raw.dev_attr.attr,
	&iio_dev_attr_in3_thresh_low_value.dev_attr.attr,
	&iio_dev_attr_in3_thresh_high_value.dev_attr.attr,
	&iio_dev_attr_in3_thresh_both_hyst_raw.dev_attr.attr,
	&iio_dev_attr_sampling_frequency.dev_attr.attr,
	&iio_const_attr_sampling_frequency_available.dev_attr.attr,
	NULL,
};

static struct attribute_group ad7993_4_7_8_event_attrs_group = {
	.attrs = ad7993_4_7_8_event_attributes,
};

static struct attribute *ad7992_event_attributes[] = {
	&iio_dev_attr_in0_thresh_low_value.dev_attr.attr,
	&iio_dev_attr_in0_thresh_high_value.dev_attr.attr,
	&iio_dev_attr_in0_thresh_both_hyst_raw.dev_attr.attr,
	&iio_dev_attr_in1_thresh_low_value.dev_attr.attr,
	&iio_dev_attr_in1_thresh_high_value.dev_attr.attr,
	&iio_dev_attr_in1_thresh_both_hyst_raw.dev_attr.attr,
	&iio_dev_attr_sampling_frequency.dev_attr.attr,
	&iio_const_attr_sampling_frequency_available.dev_attr.attr,
	NULL,
};

static struct attribute_group ad7992_event_attrs_group = {
	.attrs = ad7992_event_attributes,
};

static const struct iio_info ad7991_info = {
	.read_raw = &ad799x_read_raw,
	.driver_module = THIS_MODULE,
};

static const struct iio_info ad7992_info = {
	.read_raw = &ad799x_read_raw,
	.num_interrupt_lines = 1,
	.event_attrs = &ad7992_event_attrs_group,
	.driver_module = THIS_MODULE,
};

static const struct iio_info ad7993_4_7_8_info = {
	.read_raw = &ad799x_read_raw,
	.num_interrupt_lines = 1,
	.event_attrs = &ad7993_4_7_8_event_attrs_group,
	.driver_module = THIS_MODULE,
};

static const struct ad799x_chip_info ad799x_chip_info_tbl[] = {
	[ad7991] = {
		.channel[0] = IIO_CHAN(IIO_IN, 0, 1, 0, NULL, 0, 0,
				       (1 << IIO_CHAN_INFO_SCALE_SHARED),
				       0, 0, IIO_ST('u', 12, 16, 0), 0),
		.channel[1] = IIO_CHAN(IIO_IN, 0, 1, 0, NULL, 1, 0,
				       (1 << IIO_CHAN_INFO_SCALE_SHARED),
				       1, 1, IIO_ST('u', 12, 16, 0), 0),
		.channel[2] = IIO_CHAN(IIO_IN, 0, 1, 0, NULL, 2, 0,
				       (1 << IIO_CHAN_INFO_SCALE_SHARED),
				       2, 2, IIO_ST('u', 12, 16, 0), 0),
		.channel[3] = IIO_CHAN(IIO_IN, 0, 1, 0, NULL, 3, 0,
				       (1 << IIO_CHAN_INFO_SCALE_SHARED),
				       3, 3, IIO_ST('u', 12, 16, 0), 0),
		.channel[4] = IIO_CHAN_SOFT_TIMESTAMP(4),
		.num_channels = 5,
		.int_vref_mv = 4096,
		.info = &ad7991_info,
	},
	[ad7995] = {
		.channel[0] = IIO_CHAN(IIO_IN, 0, 1, 0, NULL, 0, 0,
				       (1 << IIO_CHAN_INFO_SCALE_SHARED),
				       0, 0, IIO_ST('u', 10, 16, 0), 0),
		.channel[1] = IIO_CHAN(IIO_IN, 0, 1, 0, NULL, 1, 0,
				       (1 << IIO_CHAN_INFO_SCALE_SHARED),
				       1, 1, IIO_ST('u', 10, 16, 0), 0),
		.channel[2] = IIO_CHAN(IIO_IN, 0, 1, 0, NULL, 2, 0,
				       (1 << IIO_CHAN_INFO_SCALE_SHARED),
				       2, 2, IIO_ST('u', 10, 16, 0), 0),
		.channel[3] = IIO_CHAN(IIO_IN, 0, 1, 0, NULL, 3, 0,
				       (1 << IIO_CHAN_INFO_SCALE_SHARED),
				       3, 3, IIO_ST('u', 10, 16, 0), 0),
		.channel[4] = IIO_CHAN_SOFT_TIMESTAMP(4),
		.num_channels = 5,
		.int_vref_mv = 1024,
		.info = &ad7991_info,
	},
	[ad7999] = {
		.channel[0] = IIO_CHAN(IIO_IN, 0, 1, 0, NULL, 0, 0,
				       (1 << IIO_CHAN_INFO_SCALE_SHARED),
				       0, 0, IIO_ST('u', 10, 16, 0), 0),
		.channel[1] = IIO_CHAN(IIO_IN, 0, 1, 0, NULL, 1, 0,
				       (1 << IIO_CHAN_INFO_SCALE_SHARED),
				       1, 1, IIO_ST('u', 10, 16, 0), 0),
		.channel[2] = IIO_CHAN(IIO_IN, 0, 1, 0, NULL, 2, 0,
				       (1 << IIO_CHAN_INFO_SCALE_SHARED),
				       2, 2, IIO_ST('u', 10, 16, 0), 0),
		.channel[3] = IIO_CHAN(IIO_IN, 0, 1, 0, NULL, 3, 0,
				       (1 << IIO_CHAN_INFO_SCALE_SHARED),
				       3, 3, IIO_ST('u', 10, 16, 0), 0),
		.channel[4] = IIO_CHAN_SOFT_TIMESTAMP(4),
		.num_channels = 5,
		.int_vref_mv = 1024,
		.info = &ad7991_info,
	},
	[ad7992] = {
		.channel[0] = IIO_CHAN(IIO_IN, 0, 1, 0, NULL, 0, 0,
				       (1 << IIO_CHAN_INFO_SCALE_SHARED),
				       0, 0, IIO_ST('u', 12, 16, 0), 0),
		.channel[1] = IIO_CHAN(IIO_IN, 0, 1, 0, NULL, 1, 0,
				       (1 << IIO_CHAN_INFO_SCALE_SHARED),
				       1, 1, IIO_ST('u', 12, 16, 0), 0),
		.channel[2] = IIO_CHAN_SOFT_TIMESTAMP(2),
		.num_channels = 3,
		.int_vref_mv = 4096,
		.default_config = AD7998_ALERT_EN,
		.info = &ad7992_info,
	},
	[ad7993] = {
		.channel[0] = IIO_CHAN(IIO_IN, 0, 1, 0, NULL, 0, 0,
				       (1 << IIO_CHAN_INFO_SCALE_SHARED),
				       0, 0, IIO_ST('u', 10, 16, 0), 0),
		.channel[1] = IIO_CHAN(IIO_IN, 0, 1, 0, NULL, 1, 0,
				       (1 << IIO_CHAN_INFO_SCALE_SHARED),
				       1, 1, IIO_ST('u', 10, 16, 0), 0),
		.channel[2] = IIO_CHAN(IIO_IN, 0, 1, 0, NULL, 2, 0,
				       (1 << IIO_CHAN_INFO_SCALE_SHARED),
				       2, 2, IIO_ST('u', 10, 16, 0), 0),
		.channel[3] = IIO_CHAN(IIO_IN, 0, 1, 0, NULL, 3, 0,
				       (1 << IIO_CHAN_INFO_SCALE_SHARED),
				       3, 3, IIO_ST('u', 10, 16, 0), 0),
		.channel[4] = IIO_CHAN_SOFT_TIMESTAMP(4),
		.num_channels = 5,
		.int_vref_mv = 1024,
		.default_config = AD7998_ALERT_EN,
		.info = &ad7993_4_7_8_info,
	},
	[ad7994] = {
		.channel[0] = IIO_CHAN(IIO_IN, 0, 1, 0, NULL, 0, 0,
				       (1 << IIO_CHAN_INFO_SCALE_SHARED),
				       0, 0, IIO_ST('u', 12, 16, 0), 0),
		.channel[1] = IIO_CHAN(IIO_IN, 0, 1, 0, NULL, 1, 0,
				       (1 << IIO_CHAN_INFO_SCALE_SHARED),
				       1, 1, IIO_ST('u', 12, 16, 0), 0),
		.channel[2] = IIO_CHAN(IIO_IN, 0, 1, 0, NULL, 2, 0,
				       (1 << IIO_CHAN_INFO_SCALE_SHARED),
				       2, 2, IIO_ST('u', 12, 16, 0), 0),
		.channel[3] = IIO_CHAN(IIO_IN, 0, 1, 0, NULL, 3, 0,
				       (1 << IIO_CHAN_INFO_SCALE_SHARED),
				       3, 3, IIO_ST('u', 12, 16, 0), 0),
		.channel[4] = IIO_CHAN_SOFT_TIMESTAMP(4),
		.num_channels = 5,
		.int_vref_mv = 4096,
		.default_config = AD7998_ALERT_EN,
		.info = &ad7993_4_7_8_info,
	},
	[ad7997] = {
		.channel[0] = IIO_CHAN(IIO_IN, 0, 1, 0, NULL, 0, 0,
					  (1 << IIO_CHAN_INFO_SCALE_SHARED),
					  0, 0, IIO_ST('u', 10, 16, 0), 0),
		.channel[1] = IIO_CHAN(IIO_IN, 0, 1, 0, NULL, 1, 0,
					  (1 << IIO_CHAN_INFO_SCALE_SHARED),
					  1, 1, IIO_ST('u', 10, 16, 0), 0),
		.channel[2] = IIO_CHAN(IIO_IN, 0, 1, 0, NULL, 2, 0,
					  (1 << IIO_CHAN_INFO_SCALE_SHARED),
					  2, 2, IIO_ST('u', 10, 16, 0), 0),
		.channel[3] = IIO_CHAN(IIO_IN, 0, 1, 0, NULL, 3, 0,
					  (1 << IIO_CHAN_INFO_SCALE_SHARED),
					  3, 3, IIO_ST('u', 10, 16, 0), 0),
		.channel[4] = IIO_CHAN(IIO_IN, 0, 1, 0, NULL, 4, 0,
					  (1 << IIO_CHAN_INFO_SCALE_SHARED),
					  4, 4, IIO_ST('u', 10, 16, 0), 0),
		.channel[5] = IIO_CHAN(IIO_IN, 0, 1, 0, NULL, 5, 0,
					  (1 << IIO_CHAN_INFO_SCALE_SHARED),
					  5, 5, IIO_ST('u', 10, 16, 0), 0),
		.channel[6] = IIO_CHAN(IIO_IN, 0, 1, 0, NULL, 6, 0,
					  (1 << IIO_CHAN_INFO_SCALE_SHARED),
					  6, 6, IIO_ST('u', 10, 16, 0), 0),
		.channel[7] = IIO_CHAN(IIO_IN, 0, 1, 0, NULL, 7, 0,
					  (1 << IIO_CHAN_INFO_SCALE_SHARED),
					  7, 7, IIO_ST('u', 10, 16, 0), 0),
		.channel[8] = IIO_CHAN_SOFT_TIMESTAMP(8),
		.num_channels = 9,
		.int_vref_mv = 1024,
		.default_config = AD7998_ALERT_EN,
		.info = &ad7993_4_7_8_info,
	},
	[ad7998] = {
		.channel[0] = IIO_CHAN(IIO_IN, 0, 1, 0, NULL, 0, 0,
				       (1 << IIO_CHAN_INFO_SCALE_SHARED),
				       0, 0, IIO_ST('u', 12, 16, 0), 0),
		.channel[1] = IIO_CHAN(IIO_IN, 0, 1, 0, NULL, 1, 0,
				       (1 << IIO_CHAN_INFO_SCALE_SHARED),
				       1, 1, IIO_ST('u', 12, 16, 0), 0),
		.channel[2] = IIO_CHAN(IIO_IN, 0, 1, 0, NULL, 2, 0,
				       (1 << IIO_CHAN_INFO_SCALE_SHARED),
				       2, 2, IIO_ST('u', 12, 16, 0), 0),
		.channel[3] = IIO_CHAN(IIO_IN, 0, 1, 0, NULL, 3, 0,
				       (1 << IIO_CHAN_INFO_SCALE_SHARED),
				       3, 3, IIO_ST('u', 12, 16, 0), 0),
		.channel[4] = IIO_CHAN(IIO_IN, 0, 1, 0, NULL, 4, 0,
				       (1 << IIO_CHAN_INFO_SCALE_SHARED),
				       4, 4, IIO_ST('u', 12, 16, 0), 0),
		.channel[5] = IIO_CHAN(IIO_IN, 0, 1, 0, NULL, 5, 0,
				       (1 << IIO_CHAN_INFO_SCALE_SHARED),
				       5, 5, IIO_ST('u', 12, 16, 0), 0),
		.channel[6] = IIO_CHAN(IIO_IN, 0, 1, 0, NULL, 6, 0,
				       (1 << IIO_CHAN_INFO_SCALE_SHARED),
				       6, 6, IIO_ST('u', 12, 16, 0), 0),
		.channel[7] = IIO_CHAN(IIO_IN, 0, 1, 0, NULL, 7, 0,
					  (1 << IIO_CHAN_INFO_SCALE_SHARED),
					  7, 7, IIO_ST('u', 12, 16, 0), 0),
		.channel[8] = IIO_CHAN_SOFT_TIMESTAMP(8),
		.num_channels = 9,
		.int_vref_mv = 4096,
		.default_config = AD7998_ALERT_EN,
		.info = &ad7993_4_7_8_info,
	},
};

static int __devinit ad799x_probe(struct i2c_client *client,
				   const struct i2c_device_id *id)
{
	int ret, regdone = 0;
	struct ad799x_platform_data *pdata = client->dev.platform_data;
	struct ad799x_state *st;
	struct iio_dev *indio_dev = iio_allocate_device(sizeof(*st));

	if (indio_dev == NULL)
		return -ENOMEM;

	st = iio_priv(indio_dev);
	/* this is only used for device removal purposes */
	i2c_set_clientdata(client, indio_dev);

	st->id = id->driver_data;
	st->chip_info = &ad799x_chip_info_tbl[st->id];
	st->config = st->chip_info->default_config;

	/* TODO: Add pdata options for filtering and bit delay */

	if (pdata)
		st->int_vref_mv = pdata->vref_mv;
	else
		st->int_vref_mv = st->chip_info->int_vref_mv;

	st->reg = regulator_get(&client->dev, "vcc");
	if (!IS_ERR(st->reg)) {
		ret = regulator_enable(st->reg);
		if (ret)
			goto error_put_reg;
	}
	st->client = client;

	indio_dev->dev.parent = &client->dev;
	indio_dev->name = id->name;
	indio_dev->info = st->chip_info->info;
	indio_dev->name = id->name;
	indio_dev->dev_data = (void *)(st);

	indio_dev->modes = INDIO_DIRECT_MODE;
	indio_dev->channels = st->chip_info->channel;
	indio_dev->num_channels = st->chip_info->num_channels;

	ret = ad799x_register_ring_funcs_and_init(indio_dev);
	if (ret)
		goto error_disable_reg;

	ret = iio_device_register(indio_dev);
	if (ret)
		goto error_cleanup_ring;
	regdone = 1;

	ret = iio_ring_buffer_register_ex(indio_dev->ring, 0,
					  indio_dev->channels,
					  indio_dev->num_channels);
	if (ret)
		goto error_cleanup_ring;

	if (client->irq > 0) {
		ret = request_threaded_irq(client->irq,
					   NULL,
					   ad799x_event_handler,
					   IRQF_TRIGGER_FALLING |
					   IRQF_ONESHOT,
					   client->name,
					   indio_dev);
		if (ret)
			goto error_cleanup_ring;
	}

	return 0;

error_cleanup_ring:
	ad799x_ring_cleanup(indio_dev);
error_disable_reg:
	if (!IS_ERR(st->reg))
		regulator_disable(st->reg);
error_put_reg:
	if (!IS_ERR(st->reg))
		regulator_put(st->reg);
	if (regdone)
		iio_device_unregister(indio_dev);
	else
		iio_free_device(indio_dev);

	return ret;
}

static __devexit int ad799x_remove(struct i2c_client *client)
{
	struct iio_dev *indio_dev = i2c_get_clientdata(client);
	struct ad799x_state *st = iio_priv(indio_dev);

	if (client->irq > 0)
		free_irq(client->irq, indio_dev);

	iio_ring_buffer_unregister(indio_dev->ring);
	ad799x_ring_cleanup(indio_dev);
	if (!IS_ERR(st->reg)) {
		regulator_disable(st->reg);
		regulator_put(st->reg);
	}
	iio_device_unregister(indio_dev);

	return 0;
}

static const struct i2c_device_id ad799x_id[] = {
	{ "ad7991", ad7991 },
	{ "ad7995", ad7995 },
	{ "ad7999", ad7999 },
	{ "ad7992", ad7992 },
	{ "ad7993", ad7993 },
	{ "ad7994", ad7994 },
	{ "ad7997", ad7997 },
	{ "ad7998", ad7998 },
	{}
};

MODULE_DEVICE_TABLE(i2c, ad799x_id);

static struct i2c_driver ad799x_driver = {
	.driver = {
		.name = "ad799x",
	},
	.probe = ad799x_probe,
	.remove = __devexit_p(ad799x_remove),
	.id_table = ad799x_id,
};

static __init int ad799x_init(void)
{
	return i2c_add_driver(&ad799x_driver);
}

static __exit void ad799x_exit(void)
{
	i2c_del_driver(&ad799x_driver);
}

MODULE_AUTHOR("Michael Hennerich <hennerich@blackfin.uclinux.org>");
MODULE_DESCRIPTION("Analog Devices AD799x ADC");
MODULE_LICENSE("GPL v2");
MODULE_ALIAS("i2c:ad799x");

module_init(ad799x_init);
module_exit(ad799x_exit);<|MERGE_RESOLUTION|>--- conflicted
+++ resolved
@@ -98,62 +98,7 @@
 	return ret;
 }
 
-<<<<<<< HEAD
-static int ad799x_scan_el_set_state(struct iio_scan_el *scan_el,
-				       struct iio_dev *indio_dev,
-				       bool state)
-{
-	struct ad799x_state *st = indio_dev->dev_data;
-	return ad799x_set_scan_mode(st, st->indio_dev->ring->scan_mask);
-}
-
-/* Here we claim all are 16 bits. This currently does no harm and saves
- * us a lot of scan element listings */
-
-#define AD799X_SCAN_EL(number)						\
-	IIO_SCAN_EL_C(in##number, number, 0, ad799x_scan_el_set_state);
-
-static AD799X_SCAN_EL(0);
-static AD799X_SCAN_EL(1);
-static AD799X_SCAN_EL(2);
-static AD799X_SCAN_EL(3);
-static AD799X_SCAN_EL(4);
-static AD799X_SCAN_EL(5);
-static AD799X_SCAN_EL(6);
-static AD799X_SCAN_EL(7);
-
-static IIO_SCAN_EL_TIMESTAMP(8);
-static IIO_CONST_ATTR_SCAN_EL_TYPE(timestamp, s, 64, 64)
-
-static ssize_t ad799x_show_type(struct device *dev,
-				struct device_attribute *attr,
-				char *buf)
-{
-	struct iio_ring_buffer *ring = dev_get_drvdata(dev);
-	struct iio_dev *indio_dev = ring->indio_dev;
-	struct ad799x_state *st = indio_dev->dev_data;
-
-	return sprintf(buf, "%c%d/%d\n", st->chip_info->sign,
-		       st->chip_info->bits, AD799X_STORAGEBITS);
-}
-static IIO_DEVICE_ATTR(in_type, S_IRUGO, ad799x_show_type, NULL, 0);
-
-static int ad7991_5_9_set_scan_mode(struct ad799x_state *st, unsigned mask)
-{
-	return i2c_smbus_write_byte(st->client,
-		st->config | (mask << AD799X_CHANNEL_SHIFT));
-}
-
-static int ad7992_3_4_set_scan_mode(struct ad799x_state *st, unsigned mask)
-{
-	return ad799x_i2c_write8(st, AD7998_CONF_REG,
-		st->config | (mask << AD799X_CHANNEL_SHIFT));
-}
-
-static int ad7997_8_set_scan_mode(struct ad799x_state *st, unsigned mask)
-=======
 int ad7997_8_set_scan_mode(struct ad799x_state *st, unsigned mask)
->>>>>>> d762f438
 {
 	return ad799x_i2c_write16(st, AD7998_CONF_REG,
 		st->config | (mask << AD799X_CHANNEL_SHIFT));
@@ -211,39 +156,6 @@
 			ret = ad799x_scan_direct(st, chan->address);
 		mutex_unlock(&dev_info->mlock);
 
-<<<<<<< HEAD
-	mutex_lock(&dev_info->mlock);
-	mask = 1 << this_attr->address;
-	/* If ring buffer capture is occurring, query the buffer */
-	if (iio_ring_enabled(dev_info)) {
-		data = ret = ad799x_single_channel_from_ring(st, mask);
-		if (ret < 0)
-			goto error_ret;
-		ret = 0;
-	} else {
-		switch (st->id) {
-		case ad7991:
-		case ad7995:
-		case ad7999:
-			cmd = st->config | (mask << AD799X_CHANNEL_SHIFT);
-			break;
-		case ad7992:
-		case ad7993:
-		case ad7994:
-			cmd = mask << AD799X_CHANNEL_SHIFT;
-			break;
-		case ad7997:
-		case ad7998:
-			cmd = (this_attr->address <<
-				AD799X_CHANNEL_SHIFT) | AD7997_8_READ_SINGLE;
-			break;
-		default:
-			cmd = 0;
-
-		}
-		ret = ad799x_i2c_read16(st, cmd, rxbuf);
-=======
->>>>>>> d762f438
 		if (ret < 0)
 			return ret;
 		*val = (ret >> st->chip_info->channel[0].scan_type.shift) &
@@ -432,203 +344,6 @@
 	return IRQ_HANDLED;
 }
 
-<<<<<<< HEAD
-static IIO_DEVICE_ATTR(in_scale, S_IRUGO, ad799x_show_scale, NULL, 0);
-
-static ssize_t ad799x_show_name(struct device *dev,
-				 struct device_attribute *attr,
-				 char *buf)
-{
-	struct iio_dev *dev_info = dev_get_drvdata(dev);
-	struct ad799x_state *st = iio_dev_get_devdata(dev_info);
-	return sprintf(buf, "%s\n", st->client->name);
-}
-
-static IIO_DEVICE_ATTR(name, S_IRUGO, ad799x_show_name, NULL, 0);
-
-static struct attribute *ad7991_5_9_3_4_device_attrs[] = {
-	&iio_dev_attr_in0_raw.dev_attr.attr,
-	&iio_dev_attr_in1_raw.dev_attr.attr,
-	&iio_dev_attr_in2_raw.dev_attr.attr,
-	&iio_dev_attr_in3_raw.dev_attr.attr,
-	&iio_dev_attr_name.dev_attr.attr,
-	&iio_dev_attr_in_scale.dev_attr.attr,
-	NULL
-};
-
-static struct attribute_group ad7991_5_9_3_4_dev_attr_group = {
-	.attrs = ad7991_5_9_3_4_device_attrs,
-};
-
-static struct attribute *ad7991_5_9_3_4_scan_el_attrs[] = {
-	&iio_scan_el_in0.dev_attr.attr,
-	&iio_const_attr_in0_index.dev_attr.attr,
-	&iio_scan_el_in1.dev_attr.attr,
-	&iio_const_attr_in1_index.dev_attr.attr,
-	&iio_scan_el_in2.dev_attr.attr,
-	&iio_const_attr_in2_index.dev_attr.attr,
-	&iio_scan_el_in3.dev_attr.attr,
-	&iio_const_attr_in3_index.dev_attr.attr,
-	&iio_const_attr_timestamp_index.dev_attr.attr,
-	&iio_scan_el_timestamp.dev_attr.attr,
-	&iio_const_attr_timestamp_type.dev_attr.attr,
-	&iio_dev_attr_in_type.dev_attr.attr,
-	NULL,
-};
-
-static struct attribute_group ad7991_5_9_3_4_scan_el_group = {
-	.name = "scan_elements",
-	.attrs = ad7991_5_9_3_4_scan_el_attrs,
-};
-
-static struct attribute *ad7992_device_attrs[] = {
-	&iio_dev_attr_in0_raw.dev_attr.attr,
-	&iio_dev_attr_in1_raw.dev_attr.attr,
-	&iio_dev_attr_name.dev_attr.attr,
-	&iio_dev_attr_in_scale.dev_attr.attr,
-	NULL
-};
-
-static struct attribute_group ad7992_dev_attr_group = {
-	.attrs = ad7992_device_attrs,
-};
-
-static struct attribute *ad7992_scan_el_attrs[] = {
-	&iio_scan_el_in0.dev_attr.attr,
-	&iio_const_attr_in0_index.dev_attr.attr,
-	&iio_scan_el_in1.dev_attr.attr,
-	&iio_const_attr_in1_index.dev_attr.attr,
-	&iio_const_attr_timestamp_index.dev_attr.attr,
-	&iio_scan_el_timestamp.dev_attr.attr,
-	&iio_const_attr_timestamp_type.dev_attr.attr,
-	&iio_dev_attr_in_type.dev_attr.attr,
-	NULL,
-};
-
-static struct attribute_group ad7992_scan_el_group = {
-	.name = "scan_elements",
-	.attrs = ad7992_scan_el_attrs,
-};
-
-static struct attribute *ad7997_8_device_attrs[] = {
-	&iio_dev_attr_in0_raw.dev_attr.attr,
-	&iio_dev_attr_in1_raw.dev_attr.attr,
-	&iio_dev_attr_in2_raw.dev_attr.attr,
-	&iio_dev_attr_in3_raw.dev_attr.attr,
-	&iio_dev_attr_in4_raw.dev_attr.attr,
-	&iio_dev_attr_in5_raw.dev_attr.attr,
-	&iio_dev_attr_in6_raw.dev_attr.attr,
-	&iio_dev_attr_in7_raw.dev_attr.attr,
-	&iio_dev_attr_name.dev_attr.attr,
-	&iio_dev_attr_in_scale.dev_attr.attr,
-	NULL
-};
-
-static struct attribute_group ad7997_8_dev_attr_group = {
-	.attrs = ad7997_8_device_attrs,
-};
-
-static struct attribute *ad7997_8_scan_el_attrs[] = {
-	&iio_scan_el_in0.dev_attr.attr,
-	&iio_const_attr_in0_index.dev_attr.attr,
-	&iio_scan_el_in1.dev_attr.attr,
-	&iio_const_attr_in1_index.dev_attr.attr,
-	&iio_scan_el_in2.dev_attr.attr,
-	&iio_const_attr_in2_index.dev_attr.attr,
-	&iio_scan_el_in3.dev_attr.attr,
-	&iio_const_attr_in3_index.dev_attr.attr,
-	&iio_scan_el_in4.dev_attr.attr,
-	&iio_const_attr_in4_index.dev_attr.attr,
-	&iio_scan_el_in5.dev_attr.attr,
-	&iio_const_attr_in5_index.dev_attr.attr,
-	&iio_scan_el_in6.dev_attr.attr,
-	&iio_const_attr_in6_index.dev_attr.attr,
-	&iio_scan_el_in7.dev_attr.attr,
-	&iio_const_attr_in7_index.dev_attr.attr,
-	&iio_const_attr_timestamp_index.dev_attr.attr,
-	&iio_scan_el_timestamp.dev_attr.attr,
-	&iio_const_attr_timestamp_type.dev_attr.attr,
-	&iio_dev_attr_in_type.dev_attr.attr,
-	NULL,
-};
-
-static struct attribute_group ad7997_8_scan_el_group = {
-	.name = "scan_elements",
-	.attrs = ad7997_8_scan_el_attrs,
-};
-
-IIO_EVENT_ATTR_SH(in0_thresh_low_value,
-		  iio_event_ad799x,
-		  ad799x_read_channel_config,
-		  ad799x_write_channel_config,
-		  AD7998_DATALOW_CH1_REG);
-
-IIO_EVENT_ATTR_SH(in0_thresh_high_value,
-		  iio_event_ad799x,
-		  ad799x_read_channel_config,
-		  ad799x_write_channel_config,
-		  AD7998_DATAHIGH_CH1_REG);
-
-IIO_EVENT_ATTR_SH(in0_thresh_both_hyst_raw,
-		  iio_event_ad799x,
-		  ad799x_read_channel_config,
-		  ad799x_write_channel_config,
-		  AD7998_HYST_CH1_REG);
-
-IIO_EVENT_ATTR_SH(in1_thresh_low_value,
-		  iio_event_ad799x,
-		  ad799x_read_channel_config,
-		  ad799x_write_channel_config,
-		  AD7998_DATALOW_CH2_REG);
-
-IIO_EVENT_ATTR_SH(in1_thresh_high_value,
-		  iio_event_ad799x,
-		  ad799x_read_channel_config,
-		  ad799x_write_channel_config,
-		  AD7998_DATAHIGH_CH2_REG);
-
-IIO_EVENT_ATTR_SH(in1_thresh_both_hyst_raw,
-		  iio_event_ad799x,
-		  ad799x_read_channel_config,
-		  ad799x_write_channel_config,
-		  AD7998_HYST_CH2_REG);
-
-IIO_EVENT_ATTR_SH(in2_thresh_low_value,
-		  iio_event_ad799x,
-		  ad799x_read_channel_config,
-		  ad799x_write_channel_config,
-		  AD7998_DATALOW_CH3_REG);
-
-IIO_EVENT_ATTR_SH(in2_thresh_high_value,
-		  iio_event_ad799x,
-		  ad799x_read_channel_config,
-		  ad799x_write_channel_config,
-		  AD7998_DATAHIGH_CH3_REG);
-
-IIO_EVENT_ATTR_SH(in2_thresh_both_hyst_raw,
-		  iio_event_ad799x,
-		  ad799x_read_channel_config,
-		  ad799x_write_channel_config,
-		  AD7998_HYST_CH3_REG);
-
-IIO_EVENT_ATTR_SH(in3_thresh_low_value,
-		  iio_event_ad799x,
-		  ad799x_read_channel_config,
-		  ad799x_write_channel_config,
-		  AD7998_DATALOW_CH4_REG);
-
-IIO_EVENT_ATTR_SH(in3_thresh_high_value,
-		  iio_event_ad799x,
-		  ad799x_read_channel_config,
-		  ad799x_write_channel_config,
-		  AD7998_DATAHIGH_CH4_REG);
-
-IIO_EVENT_ATTR_SH(in3_thresh_both_hyst_raw,
-		  iio_event_ad799x,
-		  ad799x_read_channel_config,
-		  ad799x_write_channel_config,
-		  AD7998_HYST_CH4_REG);
-=======
 static IIO_DEVICE_ATTR(in0_thresh_low_value,
 		       S_IRUGO | S_IWUSR,
 		       ad799x_read_channel_config,
@@ -700,7 +415,6 @@
 		       ad799x_read_channel_config,
 		       ad799x_write_channel_config,
 		       AD7998_HYST_CH4_REG);
->>>>>>> d762f438
 
 static IIO_DEV_ATTR_SAMP_FREQ(S_IWUSR | S_IRUGO,
 			      ad799x_read_frequency,
