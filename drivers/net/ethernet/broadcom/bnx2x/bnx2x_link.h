--- conflicted
+++ resolved
@@ -321,10 +321,7 @@
 				req_flow_ctrl is set to AUTO */
 	u16 link_flags;
 #define LINK_FLAGS_INT_DISABLED		(1<<0)
-<<<<<<< HEAD
-=======
 #define PHY_INITIALIZED		(1<<1)
->>>>>>> e4aa937e
 	u32 lfa_base;
 };
 
