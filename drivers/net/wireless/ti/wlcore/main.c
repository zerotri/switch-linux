
/*
 * This file is part of wl1271
 *
 * Copyright (C) 2008-2010 Nokia Corporation
 *
 * Contact: Luciano Coelho <luciano.coelho@nokia.com>
 *
 * This program is free software; you can redistribute it and/or
 * modify it under the terms of the GNU General Public License
 * version 2 as published by the Free Software Foundation.
 *
 * This program is distributed in the hope that it will be useful, but
 * WITHOUT ANY WARRANTY; without even the implied warranty of
 * MERCHANTABILITY or FITNESS FOR A PARTICULAR PURPOSE.  See the GNU
 * General Public License for more details.
 *
 * You should have received a copy of the GNU General Public License
 * along with this program; if not, write to the Free Software
 * Foundation, Inc., 51 Franklin St, Fifth Floor, Boston, MA
 * 02110-1301 USA
 *
 */

#include <linux/module.h>
#include <linux/firmware.h>
#include <linux/delay.h>
#include <linux/spi/spi.h>
#include <linux/crc32.h>
#include <linux/etherdevice.h>
#include <linux/vmalloc.h>
#include <linux/platform_device.h>
#include <linux/slab.h>
#include <linux/wl12xx.h>
#include <linux/sched.h>
#include <linux/interrupt.h>

#include "wlcore.h"
#include "debug.h"
#include "wl12xx_80211.h"
#include "io.h"
#include "event.h"
#include "tx.h"
#include "rx.h"
#include "ps.h"
#include "init.h"
#include "debugfs.h"
#include "cmd.h"
#include "boot.h"
#include "testmode.h"
#include "scan.h"
#include "hw_ops.h"

#define WL1271_BOOT_RETRIES 3

#define WL1271_BOOT_RETRIES 3

static char *fwlog_param;
static int bug_on_recovery = -1;
static int no_recovery     = -1;

static void __wl1271_op_remove_interface(struct wl1271 *wl,
					 struct ieee80211_vif *vif,
					 bool reset_tx_queues);
static void wlcore_op_stop_locked(struct wl1271 *wl);
static void wl1271_free_ap_keys(struct wl1271 *wl, struct wl12xx_vif *wlvif);

static int wl12xx_set_authorized(struct wl1271 *wl,
				 struct wl12xx_vif *wlvif)
{
	int ret;

	if (WARN_ON(wlvif->bss_type != BSS_TYPE_STA_BSS))
		return -EINVAL;

	if (!test_bit(WLVIF_FLAG_STA_ASSOCIATED, &wlvif->flags))
		return 0;

	if (test_and_set_bit(WLVIF_FLAG_STA_STATE_SENT, &wlvif->flags))
		return 0;

	ret = wl12xx_cmd_set_peer_state(wl, wlvif, wlvif->sta.hlid);
	if (ret < 0)
		return ret;

	wl1271_info("Association completed.");
	return 0;
}

static void wl1271_reg_notify(struct wiphy *wiphy,
			      struct regulatory_request *request)
{
	struct ieee80211_supported_band *band;
	struct ieee80211_channel *ch;
	int i;
	struct ieee80211_hw *hw = wiphy_to_ieee80211_hw(wiphy);
	struct wl1271 *wl = hw->priv;

	band = wiphy->bands[IEEE80211_BAND_5GHZ];
	for (i = 0; i < band->n_channels; i++) {
		ch = &band->channels[i];
		if (ch->flags & IEEE80211_CHAN_DISABLED)
			continue;

		if (ch->flags & IEEE80211_CHAN_RADAR)
			ch->flags |= IEEE80211_CHAN_NO_IBSS |
				     IEEE80211_CHAN_PASSIVE_SCAN;

	}
<<<<<<< HEAD
=======

	if (likely(wl->state == WLCORE_STATE_ON))
		wlcore_regdomain_config(wl);

	return 0;
>>>>>>> 5b37649b
}

static int wl1271_set_rx_streaming(struct wl1271 *wl, struct wl12xx_vif *wlvif,
				   bool enable)
{
	int ret = 0;

	/* we should hold wl->mutex */
	ret = wl1271_acx_ps_rx_streaming(wl, wlvif, enable);
	if (ret < 0)
		goto out;

	if (enable)
		set_bit(WLVIF_FLAG_RX_STREAMING_STARTED, &wlvif->flags);
	else
		clear_bit(WLVIF_FLAG_RX_STREAMING_STARTED, &wlvif->flags);
out:
	return ret;
}

/*
 * this function is being called when the rx_streaming interval
 * has beed changed or rx_streaming should be disabled
 */
int wl1271_recalc_rx_streaming(struct wl1271 *wl, struct wl12xx_vif *wlvif)
{
	int ret = 0;
	int period = wl->conf.rx_streaming.interval;

	/* don't reconfigure if rx_streaming is disabled */
	if (!test_bit(WLVIF_FLAG_RX_STREAMING_STARTED, &wlvif->flags))
		goto out;

	/* reconfigure/disable according to new streaming_period */
	if (period &&
	    test_bit(WLVIF_FLAG_STA_ASSOCIATED, &wlvif->flags) &&
	    (wl->conf.rx_streaming.always ||
	     test_bit(WL1271_FLAG_SOFT_GEMINI, &wl->flags)))
		ret = wl1271_set_rx_streaming(wl, wlvif, true);
	else {
		ret = wl1271_set_rx_streaming(wl, wlvif, false);
		/* don't cancel_work_sync since we might deadlock */
		del_timer_sync(&wlvif->rx_streaming_timer);
	}
out:
	return ret;
}

static void wl1271_rx_streaming_enable_work(struct work_struct *work)
{
	int ret;
	struct wl12xx_vif *wlvif = container_of(work, struct wl12xx_vif,
						rx_streaming_enable_work);
	struct wl1271 *wl = wlvif->wl;

	mutex_lock(&wl->mutex);

	if (test_bit(WLVIF_FLAG_RX_STREAMING_STARTED, &wlvif->flags) ||
	    !test_bit(WLVIF_FLAG_STA_ASSOCIATED, &wlvif->flags) ||
	    (!wl->conf.rx_streaming.always &&
	     !test_bit(WL1271_FLAG_SOFT_GEMINI, &wl->flags)))
		goto out;

	if (!wl->conf.rx_streaming.interval)
		goto out;

	ret = wl1271_ps_elp_wakeup(wl);
	if (ret < 0)
		goto out;

	ret = wl1271_set_rx_streaming(wl, wlvif, true);
	if (ret < 0)
		goto out_sleep;

	/* stop it after some time of inactivity */
	mod_timer(&wlvif->rx_streaming_timer,
		  jiffies + msecs_to_jiffies(wl->conf.rx_streaming.duration));

out_sleep:
	wl1271_ps_elp_sleep(wl);
out:
	mutex_unlock(&wl->mutex);
}

static void wl1271_rx_streaming_disable_work(struct work_struct *work)
{
	int ret;
	struct wl12xx_vif *wlvif = container_of(work, struct wl12xx_vif,
						rx_streaming_disable_work);
	struct wl1271 *wl = wlvif->wl;

	mutex_lock(&wl->mutex);

	if (!test_bit(WLVIF_FLAG_RX_STREAMING_STARTED, &wlvif->flags))
		goto out;

	ret = wl1271_ps_elp_wakeup(wl);
	if (ret < 0)
		goto out;

	ret = wl1271_set_rx_streaming(wl, wlvif, false);
	if (ret)
		goto out_sleep;

out_sleep:
	wl1271_ps_elp_sleep(wl);
out:
	mutex_unlock(&wl->mutex);
}

static void wl1271_rx_streaming_timer(unsigned long data)
{
	struct wl12xx_vif *wlvif = (struct wl12xx_vif *)data;
	struct wl1271 *wl = wlvif->wl;
	ieee80211_queue_work(wl->hw, &wlvif->rx_streaming_disable_work);
}

/* wl->mutex must be taken */
void wl12xx_rearm_tx_watchdog_locked(struct wl1271 *wl)
{
	/* if the watchdog is not armed, don't do anything */
	if (wl->tx_allocated_blocks == 0)
		return;

	cancel_delayed_work(&wl->tx_watchdog_work);
	ieee80211_queue_delayed_work(wl->hw, &wl->tx_watchdog_work,
		msecs_to_jiffies(wl->conf.tx.tx_watchdog_timeout));
}

static void wl12xx_tx_watchdog_work(struct work_struct *work)
{
	struct delayed_work *dwork;
	struct wl1271 *wl;

	dwork = container_of(work, struct delayed_work, work);
	wl = container_of(dwork, struct wl1271, tx_watchdog_work);

	mutex_lock(&wl->mutex);

	if (unlikely(wl->state != WLCORE_STATE_ON))
		goto out;

	/* Tx went out in the meantime - everything is ok */
	if (unlikely(wl->tx_allocated_blocks == 0))
		goto out;

	/*
	 * if a ROC is in progress, we might not have any Tx for a long
	 * time (e.g. pending Tx on the non-ROC channels)
	 */
	if (find_first_bit(wl->roc_map, WL12XX_MAX_ROLES) < WL12XX_MAX_ROLES) {
		wl1271_debug(DEBUG_TX, "No Tx (in FW) for %d ms due to ROC",
			     wl->conf.tx.tx_watchdog_timeout);
		wl12xx_rearm_tx_watchdog_locked(wl);
		goto out;
	}

	/*
	 * if a scan is in progress, we might not have any Tx for a long
	 * time
	 */
	if (wl->scan.state != WL1271_SCAN_STATE_IDLE) {
		wl1271_debug(DEBUG_TX, "No Tx (in FW) for %d ms due to scan",
			     wl->conf.tx.tx_watchdog_timeout);
		wl12xx_rearm_tx_watchdog_locked(wl);
		goto out;
	}

	/*
	* AP might cache a frame for a long time for a sleeping station,
	* so rearm the timer if there's an AP interface with stations. If
	* Tx is genuinely stuck we will most hopefully discover it when all
	* stations are removed due to inactivity.
	*/
	if (wl->active_sta_count) {
		wl1271_debug(DEBUG_TX, "No Tx (in FW) for %d ms. AP has "
			     " %d stations",
			      wl->conf.tx.tx_watchdog_timeout,
			      wl->active_sta_count);
		wl12xx_rearm_tx_watchdog_locked(wl);
		goto out;
	}

	wl1271_error("Tx stuck (in FW) for %d ms. Starting recovery",
		     wl->conf.tx.tx_watchdog_timeout);
	wl12xx_queue_recovery_work(wl);

out:
	mutex_unlock(&wl->mutex);
}

static void wlcore_adjust_conf(struct wl1271 *wl)
{
	/* Adjust settings according to optional module parameters */

	if (fwlog_param) {
		if (!strcmp(fwlog_param, "continuous")) {
			wl->conf.fwlog.mode = WL12XX_FWLOG_CONTINUOUS;
		} else if (!strcmp(fwlog_param, "ondemand")) {
			wl->conf.fwlog.mode = WL12XX_FWLOG_ON_DEMAND;
		} else if (!strcmp(fwlog_param, "dbgpins")) {
			wl->conf.fwlog.mode = WL12XX_FWLOG_CONTINUOUS;
			wl->conf.fwlog.output = WL12XX_FWLOG_OUTPUT_DBG_PINS;
		} else if (!strcmp(fwlog_param, "disable")) {
			wl->conf.fwlog.mem_blocks = 0;
			wl->conf.fwlog.output = WL12XX_FWLOG_OUTPUT_NONE;
		} else {
			wl1271_error("Unknown fwlog parameter %s", fwlog_param);
		}
	}

	if (bug_on_recovery != -1)
		wl->conf.recovery.bug_on_recovery = (u8) bug_on_recovery;

	if (no_recovery != -1)
		wl->conf.recovery.no_recovery = (u8) no_recovery;
}

static void wl12xx_irq_ps_regulate_link(struct wl1271 *wl,
					struct wl12xx_vif *wlvif,
					u8 hlid, u8 tx_pkts)
{
	bool fw_ps, single_link;

	fw_ps = test_bit(hlid, (unsigned long *)&wl->ap_fw_ps_map);
	single_link = (wl->active_link_count == 1);

	/*
	 * Wake up from high level PS if the STA is asleep with too little
	 * packets in FW or if the STA is awake.
	 */
	if (!fw_ps || tx_pkts < WL1271_PS_STA_MAX_PACKETS)
		wl12xx_ps_link_end(wl, wlvif, hlid);

	/*
	 * Start high-level PS if the STA is asleep with enough blocks in FW.
	 * Make an exception if this is the only connected link. In this
	 * case FW-memory congestion is less of a problem.
	 */
	else if (!single_link && fw_ps && tx_pkts >= WL1271_PS_STA_MAX_PACKETS)
		wl12xx_ps_link_start(wl, wlvif, hlid, true);
}

static void wl12xx_irq_update_links_status(struct wl1271 *wl,
					   struct wl12xx_vif *wlvif,
					   struct wl_fw_status_2 *status)
{
	u32 cur_fw_ps_map;
	u8 hlid;

	cur_fw_ps_map = le32_to_cpu(status->link_ps_bitmap);
	if (wl->ap_fw_ps_map != cur_fw_ps_map) {
		wl1271_debug(DEBUG_PSM,
			     "link ps prev 0x%x cur 0x%x changed 0x%x",
			     wl->ap_fw_ps_map, cur_fw_ps_map,
			     wl->ap_fw_ps_map ^ cur_fw_ps_map);

		wl->ap_fw_ps_map = cur_fw_ps_map;
	}

	for_each_set_bit(hlid, wlvif->ap.sta_hlid_map, WL12XX_MAX_LINKS)
		wl12xx_irq_ps_regulate_link(wl, wlvif, hlid,
					    wl->links[hlid].allocated_pkts);
}

static int wlcore_fw_status(struct wl1271 *wl,
			    struct wl_fw_status_1 *status_1,
			    struct wl_fw_status_2 *status_2)
{
	struct wl12xx_vif *wlvif;
	struct timespec ts;
	u32 old_tx_blk_count = wl->tx_blocks_available;
	int avail, freed_blocks;
	int i;
	size_t status_len;
	int ret;
	struct wl1271_link *lnk;

	status_len = WLCORE_FW_STATUS_1_LEN(wl->num_rx_desc) +
		sizeof(*status_2) + wl->fw_status_priv_len;

	ret = wlcore_raw_read_data(wl, REG_RAW_FW_STATUS_ADDR, status_1,
				   status_len, false);
	if (ret < 0)
		return ret;

	wl1271_debug(DEBUG_IRQ, "intr: 0x%x (fw_rx_counter = %d, "
		     "drv_rx_counter = %d, tx_results_counter = %d)",
		     status_1->intr,
		     status_1->fw_rx_counter,
		     status_1->drv_rx_counter,
		     status_1->tx_results_counter);

	for (i = 0; i < NUM_TX_QUEUES; i++) {
		/* prevent wrap-around in freed-packets counter */
		wl->tx_allocated_pkts[i] -=
				(status_2->counters.tx_released_pkts[i] -
				wl->tx_pkts_freed[i]) & 0xff;

		wl->tx_pkts_freed[i] = status_2->counters.tx_released_pkts[i];
	}


	for_each_set_bit(i, wl->links_map, WL12XX_MAX_LINKS) {
		lnk = &wl->links[i];
		/* prevent wrap-around in freed-packets counter */
		lnk->allocated_pkts -=
			(status_2->counters.tx_lnk_free_pkts[i] -
			 lnk->prev_freed_pkts) & 0xff;

		lnk->prev_freed_pkts = status_2->counters.tx_lnk_free_pkts[i];
	}

	/* prevent wrap-around in total blocks counter */
	if (likely(wl->tx_blocks_freed <=
		   le32_to_cpu(status_2->total_released_blks)))
		freed_blocks = le32_to_cpu(status_2->total_released_blks) -
			       wl->tx_blocks_freed;
	else
		freed_blocks = 0x100000000LL - wl->tx_blocks_freed +
			       le32_to_cpu(status_2->total_released_blks);

	wl->tx_blocks_freed = le32_to_cpu(status_2->total_released_blks);

	wl->tx_allocated_blocks -= freed_blocks;

	/*
	 * If the FW freed some blocks:
	 * If we still have allocated blocks - re-arm the timer, Tx is
	 * not stuck. Otherwise, cancel the timer (no Tx currently).
	 */
	if (freed_blocks) {
		if (wl->tx_allocated_blocks)
			wl12xx_rearm_tx_watchdog_locked(wl);
		else
			cancel_delayed_work(&wl->tx_watchdog_work);
	}

	avail = le32_to_cpu(status_2->tx_total) - wl->tx_allocated_blocks;

	/*
	 * The FW might change the total number of TX memblocks before
	 * we get a notification about blocks being released. Thus, the
	 * available blocks calculation might yield a temporary result
	 * which is lower than the actual available blocks. Keeping in
	 * mind that only blocks that were allocated can be moved from
	 * TX to RX, tx_blocks_available should never decrease here.
	 */
	wl->tx_blocks_available = max((int)wl->tx_blocks_available,
				      avail);

	/* if more blocks are available now, tx work can be scheduled */
	if (wl->tx_blocks_available > old_tx_blk_count)
		clear_bit(WL1271_FLAG_FW_TX_BUSY, &wl->flags);

	/* for AP update num of allocated TX blocks per link and ps status */
	wl12xx_for_each_wlvif_ap(wl, wlvif) {
		wl12xx_irq_update_links_status(wl, wlvif, status_2);
	}

	/* update the host-chipset time offset */
	getnstimeofday(&ts);
	wl->time_offset = (timespec_to_ns(&ts) >> 10) -
		(s64)le32_to_cpu(status_2->fw_localtime);

	wl->fw_fast_lnk_map = le32_to_cpu(status_2->link_fast_bitmap);

	return 0;
}

static void wl1271_flush_deferred_work(struct wl1271 *wl)
{
	struct sk_buff *skb;

	/* Pass all received frames to the network stack */
	while ((skb = skb_dequeue(&wl->deferred_rx_queue)))
		ieee80211_rx_ni(wl->hw, skb);

	/* Return sent skbs to the network stack */
	while ((skb = skb_dequeue(&wl->deferred_tx_queue)))
		ieee80211_tx_status_ni(wl->hw, skb);
}

static void wl1271_netstack_work(struct work_struct *work)
{
	struct wl1271 *wl =
		container_of(work, struct wl1271, netstack_work);

	do {
		wl1271_flush_deferred_work(wl);
	} while (skb_queue_len(&wl->deferred_rx_queue));
}

#define WL1271_IRQ_MAX_LOOPS 256

static int wlcore_irq_locked(struct wl1271 *wl)
{
	int ret = 0;
	u32 intr;
	int loopcount = WL1271_IRQ_MAX_LOOPS;
	bool done = false;
	unsigned int defer_count;
	unsigned long flags;

	/*
	 * In case edge triggered interrupt must be used, we cannot iterate
	 * more than once without introducing race conditions with the hardirq.
	 */
	if (wl->platform_quirks & WL12XX_PLATFORM_QUIRK_EDGE_IRQ)
		loopcount = 1;

	wl1271_debug(DEBUG_IRQ, "IRQ work");

	if (unlikely(wl->state != WLCORE_STATE_ON))
		goto out;

	ret = wl1271_ps_elp_wakeup(wl);
	if (ret < 0)
		goto out;

	while (!done && loopcount--) {
		/*
		 * In order to avoid a race with the hardirq, clear the flag
		 * before acknowledging the chip. Since the mutex is held,
		 * wl1271_ps_elp_wakeup cannot be called concurrently.
		 */
		clear_bit(WL1271_FLAG_IRQ_RUNNING, &wl->flags);
		smp_mb__after_clear_bit();

		ret = wlcore_fw_status(wl, wl->fw_status_1, wl->fw_status_2);
		if (ret < 0)
			goto out;

		wlcore_hw_tx_immediate_compl(wl);

		intr = le32_to_cpu(wl->fw_status_1->intr);
		intr &= WLCORE_ALL_INTR_MASK;
		if (!intr) {
			done = true;
			continue;
		}

		if (unlikely(intr & WL1271_ACX_INTR_WATCHDOG)) {
			wl1271_error("HW watchdog interrupt received! starting recovery.");
			wl->watchdog_recovery = true;
			ret = -EIO;

			/* restarting the chip. ignore any other interrupt. */
			goto out;
		}

		if (unlikely(intr & WL1271_ACX_SW_INTR_WATCHDOG)) {
			wl1271_error("SW watchdog interrupt received! "
				     "starting recovery.");
			wl->watchdog_recovery = true;
			ret = -EIO;

			/* restarting the chip. ignore any other interrupt. */
			goto out;
		}

		if (likely(intr & WL1271_ACX_INTR_DATA)) {
			wl1271_debug(DEBUG_IRQ, "WL1271_ACX_INTR_DATA");

			ret = wlcore_rx(wl, wl->fw_status_1);
			if (ret < 0)
				goto out;

			/* Check if any tx blocks were freed */
			spin_lock_irqsave(&wl->wl_lock, flags);
			if (!test_bit(WL1271_FLAG_FW_TX_BUSY, &wl->flags) &&
			    wl1271_tx_total_queue_count(wl) > 0) {
				spin_unlock_irqrestore(&wl->wl_lock, flags);
				/*
				 * In order to avoid starvation of the TX path,
				 * call the work function directly.
				 */
				ret = wlcore_tx_work_locked(wl);
				if (ret < 0)
					goto out;
			} else {
				spin_unlock_irqrestore(&wl->wl_lock, flags);
			}

			/* check for tx results */
			ret = wlcore_hw_tx_delayed_compl(wl);
			if (ret < 0)
				goto out;

			/* Make sure the deferred queues don't get too long */
			defer_count = skb_queue_len(&wl->deferred_tx_queue) +
				      skb_queue_len(&wl->deferred_rx_queue);
			if (defer_count > WL1271_DEFERRED_QUEUE_LIMIT)
				wl1271_flush_deferred_work(wl);
		}

		if (intr & WL1271_ACX_INTR_EVENT_A) {
			wl1271_debug(DEBUG_IRQ, "WL1271_ACX_INTR_EVENT_A");
			ret = wl1271_event_handle(wl, 0);
			if (ret < 0)
				goto out;
		}

		if (intr & WL1271_ACX_INTR_EVENT_B) {
			wl1271_debug(DEBUG_IRQ, "WL1271_ACX_INTR_EVENT_B");
			ret = wl1271_event_handle(wl, 1);
			if (ret < 0)
				goto out;
		}

		if (intr & WL1271_ACX_INTR_INIT_COMPLETE)
			wl1271_debug(DEBUG_IRQ,
				     "WL1271_ACX_INTR_INIT_COMPLETE");

		if (intr & WL1271_ACX_INTR_HW_AVAILABLE)
			wl1271_debug(DEBUG_IRQ, "WL1271_ACX_INTR_HW_AVAILABLE");
	}

	wl1271_ps_elp_sleep(wl);

out:
	return ret;
}

static irqreturn_t wlcore_irq(int irq, void *cookie)
{
	int ret;
	unsigned long flags;
	struct wl1271 *wl = cookie;

	/* TX might be handled here, avoid redundant work */
	set_bit(WL1271_FLAG_TX_PENDING, &wl->flags);
	cancel_work_sync(&wl->tx_work);

	mutex_lock(&wl->mutex);

	ret = wlcore_irq_locked(wl);
	if (ret)
		wl12xx_queue_recovery_work(wl);

	spin_lock_irqsave(&wl->wl_lock, flags);
	/* In case TX was not handled here, queue TX work */
	clear_bit(WL1271_FLAG_TX_PENDING, &wl->flags);
	if (!test_bit(WL1271_FLAG_FW_TX_BUSY, &wl->flags) &&
	    wl1271_tx_total_queue_count(wl) > 0)
		ieee80211_queue_work(wl->hw, &wl->tx_work);
	spin_unlock_irqrestore(&wl->wl_lock, flags);

	mutex_unlock(&wl->mutex);

	return IRQ_HANDLED;
}

struct vif_counter_data {
	u8 counter;

	struct ieee80211_vif *cur_vif;
	bool cur_vif_running;
};

static void wl12xx_vif_count_iter(void *data, u8 *mac,
				  struct ieee80211_vif *vif)
{
	struct vif_counter_data *counter = data;

	counter->counter++;
	if (counter->cur_vif == vif)
		counter->cur_vif_running = true;
}

/* caller must not hold wl->mutex, as it might deadlock */
static void wl12xx_get_vif_count(struct ieee80211_hw *hw,
			       struct ieee80211_vif *cur_vif,
			       struct vif_counter_data *data)
{
	memset(data, 0, sizeof(*data));
	data->cur_vif = cur_vif;

	ieee80211_iterate_active_interfaces(hw, IEEE80211_IFACE_ITER_RESUME_ALL,
					    wl12xx_vif_count_iter, data);
}

static int wl12xx_fetch_firmware(struct wl1271 *wl, bool plt)
{
	const struct firmware *fw;
	const char *fw_name;
	enum wl12xx_fw_type fw_type;
	int ret;

	if (plt) {
		fw_type = WL12XX_FW_TYPE_PLT;
		fw_name = wl->plt_fw_name;
	} else {
		/*
		 * we can't call wl12xx_get_vif_count() here because
		 * wl->mutex is taken, so use the cached last_vif_count value
		 */
		if (wl->last_vif_count > 1 && wl->mr_fw_name) {
			fw_type = WL12XX_FW_TYPE_MULTI;
			fw_name = wl->mr_fw_name;
		} else {
			fw_type = WL12XX_FW_TYPE_NORMAL;
			fw_name = wl->sr_fw_name;
		}
	}

	if (wl->fw_type == fw_type)
		return 0;

	wl1271_debug(DEBUG_BOOT, "booting firmware %s", fw_name);

	ret = request_firmware(&fw, fw_name, wl->dev);

	if (ret < 0) {
		wl1271_error("could not get firmware %s: %d", fw_name, ret);
		return ret;
	}

	if (fw->size % 4) {
		wl1271_error("firmware size is not multiple of 32 bits: %zu",
			     fw->size);
		ret = -EILSEQ;
		goto out;
	}

	vfree(wl->fw);
	wl->fw_type = WL12XX_FW_TYPE_NONE;
	wl->fw_len = fw->size;
	wl->fw = vmalloc(wl->fw_len);

	if (!wl->fw) {
		wl1271_error("could not allocate memory for the firmware");
		ret = -ENOMEM;
		goto out;
	}

	memcpy(wl->fw, fw->data, wl->fw_len);
	ret = 0;
	wl->fw_type = fw_type;
out:
	release_firmware(fw);

	return ret;
}

void wl12xx_queue_recovery_work(struct wl1271 *wl)
{
	WARN_ON(!test_bit(WL1271_FLAG_INTENDED_FW_RECOVERY, &wl->flags));

	/* Avoid a recursive recovery */
	if (wl->state == WLCORE_STATE_ON) {
		wl->state = WLCORE_STATE_RESTARTING;
		set_bit(WL1271_FLAG_RECOVERY_IN_PROGRESS, &wl->flags);
		wlcore_disable_interrupts_nosync(wl);
		ieee80211_queue_work(wl->hw, &wl->recovery_work);
	}
}

size_t wl12xx_copy_fwlog(struct wl1271 *wl, u8 *memblock, size_t maxlen)
{
	size_t len = 0;

	/* The FW log is a length-value list, find where the log end */
	while (len < maxlen) {
		if (memblock[len] == 0)
			break;
		if (len + memblock[len] + 1 > maxlen)
			break;
		len += memblock[len] + 1;
	}

	/* Make sure we have enough room */
	len = min(len, (size_t)(PAGE_SIZE - wl->fwlog_size));

	/* Fill the FW log file, consumed by the sysfs fwlog entry */
	memcpy(wl->fwlog + wl->fwlog_size, memblock, len);
	wl->fwlog_size += len;

	return len;
}

#define WLCORE_FW_LOG_END 0x2000000

static void wl12xx_read_fwlog_panic(struct wl1271 *wl)
{
	u32 addr;
	u32 offset;
	u32 end_of_log;
	u8 *block;
	int ret;

	if ((wl->quirks & WLCORE_QUIRK_FWLOG_NOT_IMPLEMENTED) ||
	    (wl->conf.fwlog.mem_blocks == 0))
		return;

	wl1271_info("Reading FW panic log");

	block = kmalloc(WL12XX_HW_BLOCK_SIZE, GFP_KERNEL);
	if (!block)
		return;

	/*
	 * Make sure the chip is awake and the logger isn't active.
	 * Do not send a stop fwlog command if the fw is hanged or if
	 * dbgpins are used (due to some fw bug).
	 */
	if (wl1271_ps_elp_wakeup(wl))
		goto out;
	if (!wl->watchdog_recovery &&
	    wl->conf.fwlog.output != WL12XX_FWLOG_OUTPUT_DBG_PINS)
		wl12xx_cmd_stop_fwlog(wl);

	/* Read the first memory block address */
	ret = wlcore_fw_status(wl, wl->fw_status_1, wl->fw_status_2);
	if (ret < 0)
		goto out;

	addr = le32_to_cpu(wl->fw_status_2->log_start_addr);
	if (!addr)
		goto out;

	if (wl->conf.fwlog.mode == WL12XX_FWLOG_CONTINUOUS) {
		offset = sizeof(addr) + sizeof(struct wl1271_rx_descriptor);
		end_of_log = WLCORE_FW_LOG_END;
	} else {
		offset = sizeof(addr);
		end_of_log = addr;
	}

	/* Traverse the memory blocks linked list */
	do {
		memset(block, 0, WL12XX_HW_BLOCK_SIZE);
		ret = wlcore_read_hwaddr(wl, addr, block, WL12XX_HW_BLOCK_SIZE,
					 false);
		if (ret < 0)
			goto out;

		/*
		 * Memory blocks are linked to one another. The first 4 bytes
		 * of each memory block hold the hardware address of the next
		 * one. The last memory block points to the first one in
		 * on demand mode and is equal to 0x2000000 in continuous mode.
		 */
		addr = le32_to_cpup((__le32 *)block);
		if (!wl12xx_copy_fwlog(wl, block + offset,
				       WL12XX_HW_BLOCK_SIZE - offset))
			break;
	} while (addr && (addr != end_of_log));

	wake_up_interruptible(&wl->fwlog_waitq);

out:
	kfree(block);
}

static void wlcore_print_recovery(struct wl1271 *wl)
{
	u32 pc = 0;
	u32 hint_sts = 0;
	int ret;

	wl1271_info("Hardware recovery in progress. FW ver: %s",
		    wl->chip.fw_ver_str);

	/* change partitions momentarily so we can read the FW pc */
	ret = wlcore_set_partition(wl, &wl->ptable[PART_BOOT]);
	if (ret < 0)
		return;

	ret = wlcore_read_reg(wl, REG_PC_ON_RECOVERY, &pc);
	if (ret < 0)
		return;

	ret = wlcore_read_reg(wl, REG_INTERRUPT_NO_CLEAR, &hint_sts);
	if (ret < 0)
		return;

	wl1271_info("pc: 0x%x, hint_sts: 0x%08x count: %d",
				pc, hint_sts, ++wl->recovery_count);

	wlcore_set_partition(wl, &wl->ptable[PART_WORK]);
}


static void wl1271_recovery_work(struct work_struct *work)
{
	struct wl1271 *wl =
		container_of(work, struct wl1271, recovery_work);
	struct wl12xx_vif *wlvif;
	struct ieee80211_vif *vif;

	mutex_lock(&wl->mutex);

	if (wl->state == WLCORE_STATE_OFF || wl->plt)
		goto out_unlock;

	if (!test_bit(WL1271_FLAG_INTENDED_FW_RECOVERY, &wl->flags)) {
		wl12xx_read_fwlog_panic(wl);
		wlcore_print_recovery(wl);
	}

	BUG_ON(wl->conf.recovery.bug_on_recovery &&
	       !test_bit(WL1271_FLAG_INTENDED_FW_RECOVERY, &wl->flags));

	if (wl->conf.recovery.no_recovery) {
		wl1271_info("No recovery (chosen on module load). Fw will remain stuck.");
		goto out_unlock;
	}

	/*
	 * Advance security sequence number to overcome potential progress
	 * in the firmware during recovery. This doens't hurt if the network is
	 * not encrypted.
	 */
	wl12xx_for_each_wlvif(wl, wlvif) {
		if (test_bit(WLVIF_FLAG_STA_ASSOCIATED, &wlvif->flags) ||
		    test_bit(WLVIF_FLAG_AP_STARTED, &wlvif->flags))
			wlvif->tx_security_seq +=
				WL1271_TX_SQN_POST_RECOVERY_PADDING;
	}

	/* Prevent spurious TX during FW restart */
	wlcore_stop_queues(wl, WLCORE_QUEUE_STOP_REASON_FW_RESTART);

	/* reboot the chipset */
	while (!list_empty(&wl->wlvif_list)) {
		wlvif = list_first_entry(&wl->wlvif_list,
				       struct wl12xx_vif, list);
		vif = wl12xx_wlvif_to_vif(wlvif);
		__wl1271_op_remove_interface(wl, vif, false);
	}

	wlcore_op_stop_locked(wl);

	ieee80211_restart_hw(wl->hw);

	/*
	 * Its safe to enable TX now - the queues are stopped after a request
	 * to restart the HW.
	 */
	wlcore_wake_queues(wl, WLCORE_QUEUE_STOP_REASON_FW_RESTART);

out_unlock:
	wl->watchdog_recovery = false;
	clear_bit(WL1271_FLAG_RECOVERY_IN_PROGRESS, &wl->flags);
	mutex_unlock(&wl->mutex);
}

static int wlcore_fw_wakeup(struct wl1271 *wl)
{
	return wlcore_raw_write32(wl, HW_ACCESS_ELP_CTRL_REG, ELPCTRL_WAKE_UP);
}

static int wl1271_setup(struct wl1271 *wl)
{
	wl->fw_status_1 = kmalloc(WLCORE_FW_STATUS_1_LEN(wl->num_rx_desc) +
				  sizeof(*wl->fw_status_2) +
				  wl->fw_status_priv_len, GFP_KERNEL);
	if (!wl->fw_status_1)
		return -ENOMEM;

	wl->fw_status_2 = (struct wl_fw_status_2 *)
				(((u8 *) wl->fw_status_1) +
				WLCORE_FW_STATUS_1_LEN(wl->num_rx_desc));

	wl->tx_res_if = kmalloc(sizeof(*wl->tx_res_if), GFP_KERNEL);
	if (!wl->tx_res_if) {
		kfree(wl->fw_status_1);
		return -ENOMEM;
	}

	return 0;
}

static int wl12xx_set_power_on(struct wl1271 *wl)
{
	int ret;

	msleep(WL1271_PRE_POWER_ON_SLEEP);
	ret = wl1271_power_on(wl);
	if (ret < 0)
		goto out;
	msleep(WL1271_POWER_ON_SLEEP);
	wl1271_io_reset(wl);
	wl1271_io_init(wl);

	ret = wlcore_set_partition(wl, &wl->ptable[PART_BOOT]);
	if (ret < 0)
		goto fail;

	/* ELP module wake up */
	ret = wlcore_fw_wakeup(wl);
	if (ret < 0)
		goto fail;

out:
	return ret;

fail:
	wl1271_power_off(wl);
	return ret;
}

static int wl12xx_chip_wakeup(struct wl1271 *wl, bool plt)
{
	int ret = 0;

	ret = wl12xx_set_power_on(wl);
	if (ret < 0)
		goto out;

	/*
	 * For wl127x based devices we could use the default block
	 * size (512 bytes), but due to a bug in the sdio driver, we
	 * need to set it explicitly after the chip is powered on.  To
	 * simplify the code and since the performance impact is
	 * negligible, we use the same block size for all different
	 * chip types.
	 *
	 * Check if the bus supports blocksize alignment and, if it
	 * doesn't, make sure we don't have the quirk.
	 */
	if (!wl1271_set_block_size(wl))
		wl->quirks &= ~WLCORE_QUIRK_TX_BLOCKSIZE_ALIGN;

	/* TODO: make sure the lower driver has set things up correctly */

	ret = wl1271_setup(wl);
	if (ret < 0)
		goto out;

	ret = wl12xx_fetch_firmware(wl, plt);
	if (ret < 0)
		goto out;

out:
	return ret;
}

int wl1271_plt_start(struct wl1271 *wl, const enum plt_mode plt_mode)
{
	int retries = WL1271_BOOT_RETRIES;
	struct wiphy *wiphy = wl->hw->wiphy;

	static const char* const PLT_MODE[] = {
		"PLT_OFF",
		"PLT_ON",
		"PLT_FEM_DETECT"
	};

	int ret;

	mutex_lock(&wl->mutex);

	wl1271_notice("power up");

	if (wl->state != WLCORE_STATE_OFF) {
		wl1271_error("cannot go into PLT state because not "
			     "in off state: %d", wl->state);
		ret = -EBUSY;
		goto out;
	}

	/* Indicate to lower levels that we are now in PLT mode */
	wl->plt = true;
	wl->plt_mode = plt_mode;

	while (retries) {
		retries--;
		ret = wl12xx_chip_wakeup(wl, true);
		if (ret < 0)
			goto power_off;

		ret = wl->ops->plt_init(wl);
		if (ret < 0)
			goto power_off;

		wl->state = WLCORE_STATE_ON;
		wl1271_notice("firmware booted in PLT mode %s (%s)",
			      PLT_MODE[plt_mode],
			      wl->chip.fw_ver_str);

		/* update hw/fw version info in wiphy struct */
		wiphy->hw_version = wl->chip.id;
		strncpy(wiphy->fw_version, wl->chip.fw_ver_str,
			sizeof(wiphy->fw_version));

		goto out;

power_off:
		wl1271_power_off(wl);
	}

	wl->plt = false;
	wl->plt_mode = PLT_OFF;

	wl1271_error("firmware boot in PLT mode failed despite %d retries",
		     WL1271_BOOT_RETRIES);
out:
	mutex_unlock(&wl->mutex);

	return ret;
}

int wl1271_plt_stop(struct wl1271 *wl)
{
	int ret = 0;

	wl1271_notice("power down");

	/*
	 * Interrupts must be disabled before setting the state to OFF.
	 * Otherwise, the interrupt handler might be called and exit without
	 * reading the interrupt status.
	 */
	wlcore_disable_interrupts(wl);
	mutex_lock(&wl->mutex);
	if (!wl->plt) {
		mutex_unlock(&wl->mutex);

		/*
		 * This will not necessarily enable interrupts as interrupts
		 * may have been disabled when op_stop was called. It will,
		 * however, balance the above call to disable_interrupts().
		 */
		wlcore_enable_interrupts(wl);

		wl1271_error("cannot power down because not in PLT "
			     "state: %d", wl->state);
		ret = -EBUSY;
		goto out;
	}

	mutex_unlock(&wl->mutex);

	wl1271_flush_deferred_work(wl);
	cancel_work_sync(&wl->netstack_work);
	cancel_work_sync(&wl->recovery_work);
	cancel_delayed_work_sync(&wl->elp_work);
	cancel_delayed_work_sync(&wl->tx_watchdog_work);

	mutex_lock(&wl->mutex);
	wl1271_power_off(wl);
	wl->flags = 0;
	wl->sleep_auth = WL1271_PSM_ILLEGAL;
	wl->state = WLCORE_STATE_OFF;
	wl->plt = false;
	wl->plt_mode = PLT_OFF;
	wl->rx_counter = 0;
	mutex_unlock(&wl->mutex);

out:
	return ret;
}

static void wl1271_op_tx(struct ieee80211_hw *hw,
			 struct ieee80211_tx_control *control,
			 struct sk_buff *skb)
{
	struct wl1271 *wl = hw->priv;
	struct ieee80211_tx_info *info = IEEE80211_SKB_CB(skb);
	struct ieee80211_vif *vif = info->control.vif;
	struct wl12xx_vif *wlvif = NULL;
	unsigned long flags;
	int q, mapping;
	u8 hlid;

	if (!vif) {
		wl1271_debug(DEBUG_TX, "DROP skb with no vif");
		ieee80211_free_txskb(hw, skb);
		return;
	}

	wlvif = wl12xx_vif_to_data(vif);
	mapping = skb_get_queue_mapping(skb);
	q = wl1271_tx_get_queue(mapping);

	hlid = wl12xx_tx_get_hlid(wl, wlvif, skb, control->sta);

	spin_lock_irqsave(&wl->wl_lock, flags);

	/*
	 * drop the packet if the link is invalid or the queue is stopped
	 * for any reason but watermark. Watermark is a "soft"-stop so we
	 * allow these packets through.
	 */
	if (hlid == WL12XX_INVALID_LINK_ID ||
	    (!test_bit(hlid, wlvif->links_map)) ||
	     (wlcore_is_queue_stopped_locked(wl, wlvif, q) &&
	      !wlcore_is_queue_stopped_by_reason_locked(wl, wlvif, q,
			WLCORE_QUEUE_STOP_REASON_WATERMARK))) {
		wl1271_debug(DEBUG_TX, "DROP skb hlid %d q %d", hlid, q);
		ieee80211_free_txskb(hw, skb);
		goto out;
	}

	wl1271_debug(DEBUG_TX, "queue skb hlid %d q %d len %d",
		     hlid, q, skb->len);
	skb_queue_tail(&wl->links[hlid].tx_queue[q], skb);

	wl->tx_queue_count[q]++;
	wlvif->tx_queue_count[q]++;

	/*
	 * The workqueue is slow to process the tx_queue and we need stop
	 * the queue here, otherwise the queue will get too long.
	 */
	if (wlvif->tx_queue_count[q] >= WL1271_TX_QUEUE_HIGH_WATERMARK &&
	    !wlcore_is_queue_stopped_by_reason_locked(wl, wlvif, q,
					WLCORE_QUEUE_STOP_REASON_WATERMARK)) {
		wl1271_debug(DEBUG_TX, "op_tx: stopping queues for q %d", q);
		wlcore_stop_queue_locked(wl, wlvif, q,
					 WLCORE_QUEUE_STOP_REASON_WATERMARK);
	}

	/*
	 * The chip specific setup must run before the first TX packet -
	 * before that, the tx_work will not be initialized!
	 */

	if (!test_bit(WL1271_FLAG_FW_TX_BUSY, &wl->flags) &&
	    !test_bit(WL1271_FLAG_TX_PENDING, &wl->flags))
		ieee80211_queue_work(wl->hw, &wl->tx_work);

out:
	spin_unlock_irqrestore(&wl->wl_lock, flags);
}

int wl1271_tx_dummy_packet(struct wl1271 *wl)
{
	unsigned long flags;
	int q;

	/* no need to queue a new dummy packet if one is already pending */
	if (test_bit(WL1271_FLAG_DUMMY_PACKET_PENDING, &wl->flags))
		return 0;

	q = wl1271_tx_get_queue(skb_get_queue_mapping(wl->dummy_packet));

	spin_lock_irqsave(&wl->wl_lock, flags);
	set_bit(WL1271_FLAG_DUMMY_PACKET_PENDING, &wl->flags);
	wl->tx_queue_count[q]++;
	spin_unlock_irqrestore(&wl->wl_lock, flags);

	/* The FW is low on RX memory blocks, so send the dummy packet asap */
	if (!test_bit(WL1271_FLAG_FW_TX_BUSY, &wl->flags))
		return wlcore_tx_work_locked(wl);

	/*
	 * If the FW TX is busy, TX work will be scheduled by the threaded
	 * interrupt handler function
	 */
	return 0;
}

/*
 * The size of the dummy packet should be at least 1400 bytes. However, in
 * order to minimize the number of bus transactions, aligning it to 512 bytes
 * boundaries could be beneficial, performance wise
 */
#define TOTAL_TX_DUMMY_PACKET_SIZE (ALIGN(1400, 512))

static struct sk_buff *wl12xx_alloc_dummy_packet(struct wl1271 *wl)
{
	struct sk_buff *skb;
	struct ieee80211_hdr_3addr *hdr;
	unsigned int dummy_packet_size;

	dummy_packet_size = TOTAL_TX_DUMMY_PACKET_SIZE -
			    sizeof(struct wl1271_tx_hw_descr) - sizeof(*hdr);

	skb = dev_alloc_skb(TOTAL_TX_DUMMY_PACKET_SIZE);
	if (!skb) {
		wl1271_warning("Failed to allocate a dummy packet skb");
		return NULL;
	}

	skb_reserve(skb, sizeof(struct wl1271_tx_hw_descr));

	hdr = (struct ieee80211_hdr_3addr *) skb_put(skb, sizeof(*hdr));
	memset(hdr, 0, sizeof(*hdr));
	hdr->frame_control = cpu_to_le16(IEEE80211_FTYPE_DATA |
					 IEEE80211_STYPE_NULLFUNC |
					 IEEE80211_FCTL_TODS);

	memset(skb_put(skb, dummy_packet_size), 0, dummy_packet_size);

	/* Dummy packets require the TID to be management */
	skb->priority = WL1271_TID_MGMT;

	/* Initialize all fields that might be used */
	skb_set_queue_mapping(skb, 0);
	memset(IEEE80211_SKB_CB(skb), 0, sizeof(struct ieee80211_tx_info));

	return skb;
}


#ifdef CONFIG_PM
static int
wl1271_validate_wowlan_pattern(struct cfg80211_wowlan_trig_pkt_pattern *p)
{
	int num_fields = 0, in_field = 0, fields_size = 0;
	int i, pattern_len = 0;

	if (!p->mask) {
		wl1271_warning("No mask in WoWLAN pattern");
		return -EINVAL;
	}

	/*
	 * The pattern is broken up into segments of bytes at different offsets
	 * that need to be checked by the FW filter. Each segment is called
	 * a field in the FW API. We verify that the total number of fields
	 * required for this pattern won't exceed FW limits (8)
	 * as well as the total fields buffer won't exceed the FW limit.
	 * Note that if there's a pattern which crosses Ethernet/IP header
	 * boundary a new field is required.
	 */
	for (i = 0; i < p->pattern_len; i++) {
		if (test_bit(i, (unsigned long *)p->mask)) {
			if (!in_field) {
				in_field = 1;
				pattern_len = 1;
			} else {
				if (i == WL1271_RX_FILTER_ETH_HEADER_SIZE) {
					num_fields++;
					fields_size += pattern_len +
						RX_FILTER_FIELD_OVERHEAD;
					pattern_len = 1;
				} else
					pattern_len++;
			}
		} else {
			if (in_field) {
				in_field = 0;
				fields_size += pattern_len +
					RX_FILTER_FIELD_OVERHEAD;
				num_fields++;
			}
		}
	}

	if (in_field) {
		fields_size += pattern_len + RX_FILTER_FIELD_OVERHEAD;
		num_fields++;
	}

	if (num_fields > WL1271_RX_FILTER_MAX_FIELDS) {
		wl1271_warning("RX Filter too complex. Too many segments");
		return -EINVAL;
	}

	if (fields_size > WL1271_RX_FILTER_MAX_FIELDS_SIZE) {
		wl1271_warning("RX filter pattern is too big");
		return -E2BIG;
	}

	return 0;
}

struct wl12xx_rx_filter *wl1271_rx_filter_alloc(void)
{
	return kzalloc(sizeof(struct wl12xx_rx_filter), GFP_KERNEL);
}

void wl1271_rx_filter_free(struct wl12xx_rx_filter *filter)
{
	int i;

	if (filter == NULL)
		return;

	for (i = 0; i < filter->num_fields; i++)
		kfree(filter->fields[i].pattern);

	kfree(filter);
}

int wl1271_rx_filter_alloc_field(struct wl12xx_rx_filter *filter,
				 u16 offset, u8 flags,
				 u8 *pattern, u8 len)
{
	struct wl12xx_rx_filter_field *field;

	if (filter->num_fields == WL1271_RX_FILTER_MAX_FIELDS) {
		wl1271_warning("Max fields per RX filter. can't alloc another");
		return -EINVAL;
	}

	field = &filter->fields[filter->num_fields];

	field->pattern = kzalloc(len, GFP_KERNEL);
	if (!field->pattern) {
		wl1271_warning("Failed to allocate RX filter pattern");
		return -ENOMEM;
	}

	filter->num_fields++;

	field->offset = cpu_to_le16(offset);
	field->flags = flags;
	field->len = len;
	memcpy(field->pattern, pattern, len);

	return 0;
}

int wl1271_rx_filter_get_fields_size(struct wl12xx_rx_filter *filter)
{
	int i, fields_size = 0;

	for (i = 0; i < filter->num_fields; i++)
		fields_size += filter->fields[i].len +
			sizeof(struct wl12xx_rx_filter_field) -
			sizeof(u8 *);

	return fields_size;
}

void wl1271_rx_filter_flatten_fields(struct wl12xx_rx_filter *filter,
				    u8 *buf)
{
	int i;
	struct wl12xx_rx_filter_field *field;

	for (i = 0; i < filter->num_fields; i++) {
		field = (struct wl12xx_rx_filter_field *)buf;

		field->offset = filter->fields[i].offset;
		field->flags = filter->fields[i].flags;
		field->len = filter->fields[i].len;

		memcpy(&field->pattern, filter->fields[i].pattern, field->len);
		buf += sizeof(struct wl12xx_rx_filter_field) -
			sizeof(u8 *) + field->len;
	}
}

/*
 * Allocates an RX filter returned through f
 * which needs to be freed using rx_filter_free()
 */
static int wl1271_convert_wowlan_pattern_to_rx_filter(
	struct cfg80211_wowlan_trig_pkt_pattern *p,
	struct wl12xx_rx_filter **f)
{
	int i, j, ret = 0;
	struct wl12xx_rx_filter *filter;
	u16 offset;
	u8 flags, len;

	filter = wl1271_rx_filter_alloc();
	if (!filter) {
		wl1271_warning("Failed to alloc rx filter");
		ret = -ENOMEM;
		goto err;
	}

	i = 0;
	while (i < p->pattern_len) {
		if (!test_bit(i, (unsigned long *)p->mask)) {
			i++;
			continue;
		}

		for (j = i; j < p->pattern_len; j++) {
			if (!test_bit(j, (unsigned long *)p->mask))
				break;

			if (i < WL1271_RX_FILTER_ETH_HEADER_SIZE &&
			    j >= WL1271_RX_FILTER_ETH_HEADER_SIZE)
				break;
		}

		if (i < WL1271_RX_FILTER_ETH_HEADER_SIZE) {
			offset = i;
			flags = WL1271_RX_FILTER_FLAG_ETHERNET_HEADER;
		} else {
			offset = i - WL1271_RX_FILTER_ETH_HEADER_SIZE;
			flags = WL1271_RX_FILTER_FLAG_IP_HEADER;
		}

		len = j - i;

		ret = wl1271_rx_filter_alloc_field(filter,
						   offset,
						   flags,
						   &p->pattern[i], len);
		if (ret)
			goto err;

		i = j;
	}

	filter->action = FILTER_SIGNAL;

	*f = filter;
	return 0;

err:
	wl1271_rx_filter_free(filter);
	*f = NULL;

	return ret;
}

static int wl1271_configure_wowlan(struct wl1271 *wl,
				   struct cfg80211_wowlan *wow)
{
	int i, ret;

	if (!wow || wow->any || !wow->n_patterns) {
		ret = wl1271_acx_default_rx_filter_enable(wl, 0,
							  FILTER_SIGNAL);
		if (ret)
			goto out;

		ret = wl1271_rx_filter_clear_all(wl);
		if (ret)
			goto out;

		return 0;
	}

	if (WARN_ON(wow->n_patterns > WL1271_MAX_RX_FILTERS))
		return -EINVAL;

	/* Validate all incoming patterns before clearing current FW state */
	for (i = 0; i < wow->n_patterns; i++) {
		ret = wl1271_validate_wowlan_pattern(&wow->patterns[i]);
		if (ret) {
			wl1271_warning("Bad wowlan pattern %d", i);
			return ret;
		}
	}

	ret = wl1271_acx_default_rx_filter_enable(wl, 0, FILTER_SIGNAL);
	if (ret)
		goto out;

	ret = wl1271_rx_filter_clear_all(wl);
	if (ret)
		goto out;

	/* Translate WoWLAN patterns into filters */
	for (i = 0; i < wow->n_patterns; i++) {
		struct cfg80211_wowlan_trig_pkt_pattern *p;
		struct wl12xx_rx_filter *filter = NULL;

		p = &wow->patterns[i];

		ret = wl1271_convert_wowlan_pattern_to_rx_filter(p, &filter);
		if (ret) {
			wl1271_warning("Failed to create an RX filter from "
				       "wowlan pattern %d", i);
			goto out;
		}

		ret = wl1271_rx_filter_enable(wl, i, 1, filter);

		wl1271_rx_filter_free(filter);
		if (ret)
			goto out;
	}

	ret = wl1271_acx_default_rx_filter_enable(wl, 1, FILTER_DROP);

out:
	return ret;
}

static int wl1271_configure_suspend_sta(struct wl1271 *wl,
					struct wl12xx_vif *wlvif,
					struct cfg80211_wowlan *wow)
{
	int ret = 0;

	if (!test_bit(WLVIF_FLAG_STA_ASSOCIATED, &wlvif->flags))
		goto out;

	ret = wl1271_ps_elp_wakeup(wl);
	if (ret < 0)
		goto out;

	ret = wl1271_configure_wowlan(wl, wow);
	if (ret < 0)
		goto out_sleep;

	if ((wl->conf.conn.suspend_wake_up_event ==
	     wl->conf.conn.wake_up_event) &&
	    (wl->conf.conn.suspend_listen_interval ==
	     wl->conf.conn.listen_interval))
		goto out_sleep;

	ret = wl1271_acx_wake_up_conditions(wl, wlvif,
				    wl->conf.conn.suspend_wake_up_event,
				    wl->conf.conn.suspend_listen_interval);

	if (ret < 0)
		wl1271_error("suspend: set wake up conditions failed: %d", ret);

out_sleep:
	wl1271_ps_elp_sleep(wl);
out:
	return ret;

}

static int wl1271_configure_suspend_ap(struct wl1271 *wl,
				       struct wl12xx_vif *wlvif)
{
	int ret = 0;

	if (!test_bit(WLVIF_FLAG_AP_STARTED, &wlvif->flags))
		goto out;

	ret = wl1271_ps_elp_wakeup(wl);
	if (ret < 0)
		goto out;

	ret = wl1271_acx_beacon_filter_opt(wl, wlvif, true);

	wl1271_ps_elp_sleep(wl);
out:
	return ret;

}

static int wl1271_configure_suspend(struct wl1271 *wl,
				    struct wl12xx_vif *wlvif,
				    struct cfg80211_wowlan *wow)
{
	if (wlvif->bss_type == BSS_TYPE_STA_BSS)
		return wl1271_configure_suspend_sta(wl, wlvif, wow);
	if (wlvif->bss_type == BSS_TYPE_AP_BSS)
		return wl1271_configure_suspend_ap(wl, wlvif);
	return 0;
}

static void wl1271_configure_resume(struct wl1271 *wl,
				    struct wl12xx_vif *wlvif)
{
	int ret = 0;
	bool is_ap = wlvif->bss_type == BSS_TYPE_AP_BSS;
	bool is_sta = wlvif->bss_type == BSS_TYPE_STA_BSS;

	if ((!is_ap) && (!is_sta))
		return;

	if (is_sta && !test_bit(WLVIF_FLAG_STA_ASSOCIATED, &wlvif->flags))
		return;

	ret = wl1271_ps_elp_wakeup(wl);
	if (ret < 0)
		return;

	if (is_sta) {
		wl1271_configure_wowlan(wl, NULL);

		if ((wl->conf.conn.suspend_wake_up_event ==
		     wl->conf.conn.wake_up_event) &&
		    (wl->conf.conn.suspend_listen_interval ==
		     wl->conf.conn.listen_interval))
			goto out_sleep;

		ret = wl1271_acx_wake_up_conditions(wl, wlvif,
				    wl->conf.conn.wake_up_event,
				    wl->conf.conn.listen_interval);

		if (ret < 0)
			wl1271_error("resume: wake up conditions failed: %d",
				     ret);

	} else if (is_ap) {
		ret = wl1271_acx_beacon_filter_opt(wl, wlvif, false);
	}

out_sleep:
	wl1271_ps_elp_sleep(wl);
}

static int wl1271_op_suspend(struct ieee80211_hw *hw,
			    struct cfg80211_wowlan *wow)
{
	struct wl1271 *wl = hw->priv;
	struct wl12xx_vif *wlvif;
	int ret;

	wl1271_debug(DEBUG_MAC80211, "mac80211 suspend wow=%d", !!wow);
	WARN_ON(!wow);

	/* we want to perform the recovery before suspending */
	if (test_bit(WL1271_FLAG_RECOVERY_IN_PROGRESS, &wl->flags)) {
		wl1271_warning("postponing suspend to perform recovery");
		return -EBUSY;
	}

	wl1271_tx_flush(wl);

	mutex_lock(&wl->mutex);
	wl->wow_enabled = true;
	wl12xx_for_each_wlvif(wl, wlvif) {
		ret = wl1271_configure_suspend(wl, wlvif, wow);
		if (ret < 0) {
			mutex_unlock(&wl->mutex);
			wl1271_warning("couldn't prepare device to suspend");
			return ret;
		}
	}
	mutex_unlock(&wl->mutex);
	/* flush any remaining work */
	wl1271_debug(DEBUG_MAC80211, "flushing remaining works");

	/*
	 * disable and re-enable interrupts in order to flush
	 * the threaded_irq
	 */
	wlcore_disable_interrupts(wl);

	/*
	 * set suspended flag to avoid triggering a new threaded_irq
	 * work. no need for spinlock as interrupts are disabled.
	 */
	set_bit(WL1271_FLAG_SUSPENDED, &wl->flags);

	wlcore_enable_interrupts(wl);
	flush_work(&wl->tx_work);
	flush_delayed_work(&wl->elp_work);

	return 0;
}

static int wl1271_op_resume(struct ieee80211_hw *hw)
{
	struct wl1271 *wl = hw->priv;
	struct wl12xx_vif *wlvif;
	unsigned long flags;
	bool run_irq_work = false, pending_recovery;
	int ret;

	wl1271_debug(DEBUG_MAC80211, "mac80211 resume wow=%d",
		     wl->wow_enabled);
	WARN_ON(!wl->wow_enabled);

	/*
	 * re-enable irq_work enqueuing, and call irq_work directly if
	 * there is a pending work.
	 */
	spin_lock_irqsave(&wl->wl_lock, flags);
	clear_bit(WL1271_FLAG_SUSPENDED, &wl->flags);
	if (test_and_clear_bit(WL1271_FLAG_PENDING_WORK, &wl->flags))
		run_irq_work = true;
	spin_unlock_irqrestore(&wl->wl_lock, flags);

	mutex_lock(&wl->mutex);

	/* test the recovery flag before calling any SDIO functions */
	pending_recovery = test_bit(WL1271_FLAG_RECOVERY_IN_PROGRESS,
				    &wl->flags);

	if (run_irq_work) {
		wl1271_debug(DEBUG_MAC80211,
			     "run postponed irq_work directly");

		/* don't talk to the HW if recovery is pending */
		if (!pending_recovery) {
			ret = wlcore_irq_locked(wl);
			if (ret)
				wl12xx_queue_recovery_work(wl);
		}

		wlcore_enable_interrupts(wl);
	}

	if (pending_recovery) {
		wl1271_warning("queuing forgotten recovery on resume");
		ieee80211_queue_work(wl->hw, &wl->recovery_work);
		goto out;
	}

	wl12xx_for_each_wlvif(wl, wlvif) {
		wl1271_configure_resume(wl, wlvif);
	}

out:
	wl->wow_enabled = false;
	mutex_unlock(&wl->mutex);

	return 0;
}
#endif

static int wl1271_op_start(struct ieee80211_hw *hw)
{
	wl1271_debug(DEBUG_MAC80211, "mac80211 start");

	/*
	 * We have to delay the booting of the hardware because
	 * we need to know the local MAC address before downloading and
	 * initializing the firmware. The MAC address cannot be changed
	 * after boot, and without the proper MAC address, the firmware
	 * will not function properly.
	 *
	 * The MAC address is first known when the corresponding interface
	 * is added. That is where we will initialize the hardware.
	 */

	return 0;
}

static void wlcore_op_stop_locked(struct wl1271 *wl)
{
	int i;

	if (wl->state == WLCORE_STATE_OFF) {
		if (test_and_clear_bit(WL1271_FLAG_RECOVERY_IN_PROGRESS,
					&wl->flags))
			wlcore_enable_interrupts(wl);

		return;
	}

	/*
	 * this must be before the cancel_work calls below, so that the work
	 * functions don't perform further work.
	 */
	wl->state = WLCORE_STATE_OFF;

	/*
	 * Use the nosync variant to disable interrupts, so the mutex could be
	 * held while doing so without deadlocking.
	 */
	wlcore_disable_interrupts_nosync(wl);

	mutex_unlock(&wl->mutex);

	wlcore_synchronize_interrupts(wl);
	if (!test_bit(WL1271_FLAG_RECOVERY_IN_PROGRESS, &wl->flags))
		cancel_work_sync(&wl->recovery_work);
	wl1271_flush_deferred_work(wl);
	cancel_delayed_work_sync(&wl->scan_complete_work);
	cancel_work_sync(&wl->netstack_work);
	cancel_work_sync(&wl->tx_work);
	cancel_delayed_work_sync(&wl->elp_work);
	cancel_delayed_work_sync(&wl->tx_watchdog_work);

	/* let's notify MAC80211 about the remaining pending TX frames */
	mutex_lock(&wl->mutex);
	wl12xx_tx_reset(wl);

	wl1271_power_off(wl);
	/*
	 * In case a recovery was scheduled, interrupts were disabled to avoid
	 * an interrupt storm. Now that the power is down, it is safe to
	 * re-enable interrupts to balance the disable depth
	 */
	if (test_and_clear_bit(WL1271_FLAG_RECOVERY_IN_PROGRESS, &wl->flags))
		wlcore_enable_interrupts(wl);

	wl->band = IEEE80211_BAND_2GHZ;

	wl->rx_counter = 0;
	wl->power_level = WL1271_DEFAULT_POWER_LEVEL;
	wl->channel_type = NL80211_CHAN_NO_HT;
	wl->tx_blocks_available = 0;
	wl->tx_allocated_blocks = 0;
	wl->tx_results_count = 0;
	wl->tx_packets_count = 0;
	wl->time_offset = 0;
	wl->ap_fw_ps_map = 0;
	wl->ap_ps_map = 0;
	wl->sleep_auth = WL1271_PSM_ILLEGAL;
	memset(wl->roles_map, 0, sizeof(wl->roles_map));
	memset(wl->links_map, 0, sizeof(wl->links_map));
	memset(wl->roc_map, 0, sizeof(wl->roc_map));
	memset(wl->session_ids, 0, sizeof(wl->session_ids));
	wl->active_sta_count = 0;
	wl->active_link_count = 0;

	/* The system link is always allocated */
	wl->links[WL12XX_SYSTEM_HLID].allocated_pkts = 0;
	wl->links[WL12XX_SYSTEM_HLID].prev_freed_pkts = 0;
	__set_bit(WL12XX_SYSTEM_HLID, wl->links_map);

	/*
	 * this is performed after the cancel_work calls and the associated
	 * mutex_lock, so that wl1271_op_add_interface does not accidentally
	 * get executed before all these vars have been reset.
	 */
	wl->flags = 0;

	wl->tx_blocks_freed = 0;

	for (i = 0; i < NUM_TX_QUEUES; i++) {
		wl->tx_pkts_freed[i] = 0;
		wl->tx_allocated_pkts[i] = 0;
	}

	wl1271_debugfs_reset(wl);

	kfree(wl->fw_status_1);
	wl->fw_status_1 = NULL;
	wl->fw_status_2 = NULL;
	kfree(wl->tx_res_if);
	wl->tx_res_if = NULL;
	kfree(wl->target_mem_map);
	wl->target_mem_map = NULL;

	/*
	 * FW channels must be re-calibrated after recovery,
	 * clear the last Reg-Domain channel configuration.
	 */
	memset(wl->reg_ch_conf_last, 0, sizeof(wl->reg_ch_conf_last));
}

static void wlcore_op_stop(struct ieee80211_hw *hw)
{
	struct wl1271 *wl = hw->priv;

	wl1271_debug(DEBUG_MAC80211, "mac80211 stop");

	mutex_lock(&wl->mutex);

	wlcore_op_stop_locked(wl);

	mutex_unlock(&wl->mutex);
}

static void wlcore_channel_switch_work(struct work_struct *work)
{
	struct delayed_work *dwork;
	struct wl1271 *wl;
	struct ieee80211_vif *vif;
	struct wl12xx_vif *wlvif;
	int ret;

	dwork = container_of(work, struct delayed_work, work);
	wlvif = container_of(dwork, struct wl12xx_vif, channel_switch_work);
	wl = wlvif->wl;

	wl1271_info("channel switch failed (role_id: %d).", wlvif->role_id);

	mutex_lock(&wl->mutex);

	if (unlikely(wl->state != WLCORE_STATE_ON))
		goto out;

	/* check the channel switch is still ongoing */
	if (!test_and_clear_bit(WLVIF_FLAG_CS_PROGRESS, &wlvif->flags))
		goto out;

	vif = wl12xx_wlvif_to_vif(wlvif);
	ieee80211_chswitch_done(vif, false);

	ret = wl1271_ps_elp_wakeup(wl);
	if (ret < 0)
		goto out;

	wl12xx_cmd_stop_channel_switch(wl, wlvif);

	wl1271_ps_elp_sleep(wl);
out:
	mutex_unlock(&wl->mutex);
}

static void wlcore_connection_loss_work(struct work_struct *work)
{
	struct delayed_work *dwork;
	struct wl1271 *wl;
	struct ieee80211_vif *vif;
	struct wl12xx_vif *wlvif;

	dwork = container_of(work, struct delayed_work, work);
	wlvif = container_of(dwork, struct wl12xx_vif, connection_loss_work);
	wl = wlvif->wl;

	wl1271_info("Connection loss work (role_id: %d).", wlvif->role_id);

	mutex_lock(&wl->mutex);

	if (unlikely(wl->state != WLCORE_STATE_ON))
		goto out;

	/* Call mac80211 connection loss */
	if (!test_bit(WLVIF_FLAG_STA_ASSOCIATED, &wlvif->flags))
		goto out;

	vif = wl12xx_wlvif_to_vif(wlvif);
	ieee80211_connection_loss(vif);
out:
	mutex_unlock(&wl->mutex);
}

static int wl12xx_allocate_rate_policy(struct wl1271 *wl, u8 *idx)
{
	u8 policy = find_first_zero_bit(wl->rate_policies_map,
					WL12XX_MAX_RATE_POLICIES);
	if (policy >= WL12XX_MAX_RATE_POLICIES)
		return -EBUSY;

	__set_bit(policy, wl->rate_policies_map);
	*idx = policy;
	return 0;
}

static void wl12xx_free_rate_policy(struct wl1271 *wl, u8 *idx)
{
	if (WARN_ON(*idx >= WL12XX_MAX_RATE_POLICIES))
		return;

	__clear_bit(*idx, wl->rate_policies_map);
	*idx = WL12XX_MAX_RATE_POLICIES;
}

static int wlcore_allocate_klv_template(struct wl1271 *wl, u8 *idx)
{
	u8 policy = find_first_zero_bit(wl->klv_templates_map,
					WLCORE_MAX_KLV_TEMPLATES);
	if (policy >= WLCORE_MAX_KLV_TEMPLATES)
		return -EBUSY;

	__set_bit(policy, wl->klv_templates_map);
	*idx = policy;
	return 0;
}

static void wlcore_free_klv_template(struct wl1271 *wl, u8 *idx)
{
	if (WARN_ON(*idx >= WLCORE_MAX_KLV_TEMPLATES))
		return;

	__clear_bit(*idx, wl->klv_templates_map);
	*idx = WLCORE_MAX_KLV_TEMPLATES;
}

static u8 wl12xx_get_role_type(struct wl1271 *wl, struct wl12xx_vif *wlvif)
{
	switch (wlvif->bss_type) {
	case BSS_TYPE_AP_BSS:
		if (wlvif->p2p)
			return WL1271_ROLE_P2P_GO;
		else
			return WL1271_ROLE_AP;

	case BSS_TYPE_STA_BSS:
		if (wlvif->p2p)
			return WL1271_ROLE_P2P_CL;
		else
			return WL1271_ROLE_STA;

	case BSS_TYPE_IBSS:
		return WL1271_ROLE_IBSS;

	default:
		wl1271_error("invalid bss_type: %d", wlvif->bss_type);
	}
	return WL12XX_INVALID_ROLE_TYPE;
}

static int wl12xx_init_vif_data(struct wl1271 *wl, struct ieee80211_vif *vif)
{
	struct wl12xx_vif *wlvif = wl12xx_vif_to_data(vif);
	int i;

	/* clear everything but the persistent data */
	memset(wlvif, 0, offsetof(struct wl12xx_vif, persistent));

	switch (ieee80211_vif_type_p2p(vif)) {
	case NL80211_IFTYPE_P2P_CLIENT:
		wlvif->p2p = 1;
		/* fall-through */
	case NL80211_IFTYPE_STATION:
		wlvif->bss_type = BSS_TYPE_STA_BSS;
		break;
	case NL80211_IFTYPE_ADHOC:
		wlvif->bss_type = BSS_TYPE_IBSS;
		break;
	case NL80211_IFTYPE_P2P_GO:
		wlvif->p2p = 1;
		/* fall-through */
	case NL80211_IFTYPE_AP:
		wlvif->bss_type = BSS_TYPE_AP_BSS;
		break;
	default:
		wlvif->bss_type = MAX_BSS_TYPE;
		return -EOPNOTSUPP;
	}

	wlvif->role_id = WL12XX_INVALID_ROLE_ID;
	wlvif->dev_role_id = WL12XX_INVALID_ROLE_ID;
	wlvif->dev_hlid = WL12XX_INVALID_LINK_ID;

	if (wlvif->bss_type == BSS_TYPE_STA_BSS ||
	    wlvif->bss_type == BSS_TYPE_IBSS) {
		/* init sta/ibss data */
		wlvif->sta.hlid = WL12XX_INVALID_LINK_ID;
		wl12xx_allocate_rate_policy(wl, &wlvif->sta.basic_rate_idx);
		wl12xx_allocate_rate_policy(wl, &wlvif->sta.ap_rate_idx);
		wl12xx_allocate_rate_policy(wl, &wlvif->sta.p2p_rate_idx);
		wlcore_allocate_klv_template(wl, &wlvif->sta.klv_template_id);
		wlvif->basic_rate_set = CONF_TX_RATE_MASK_BASIC;
		wlvif->basic_rate = CONF_TX_RATE_MASK_BASIC;
		wlvif->rate_set = CONF_TX_RATE_MASK_BASIC;
	} else {
		/* init ap data */
		wlvif->ap.bcast_hlid = WL12XX_INVALID_LINK_ID;
		wlvif->ap.global_hlid = WL12XX_INVALID_LINK_ID;
		wl12xx_allocate_rate_policy(wl, &wlvif->ap.mgmt_rate_idx);
		wl12xx_allocate_rate_policy(wl, &wlvif->ap.bcast_rate_idx);
		for (i = 0; i < CONF_TX_MAX_AC_COUNT; i++)
			wl12xx_allocate_rate_policy(wl,
						&wlvif->ap.ucast_rate_idx[i]);
		wlvif->basic_rate_set = CONF_TX_ENABLED_RATES;
		/*
		 * TODO: check if basic_rate shouldn't be
		 * wl1271_tx_min_rate_get(wl, wlvif->basic_rate_set);
		 * instead (the same thing for STA above).
		*/
		wlvif->basic_rate = CONF_TX_ENABLED_RATES;
		/* TODO: this seems to be used only for STA, check it */
		wlvif->rate_set = CONF_TX_ENABLED_RATES;
	}

	wlvif->bitrate_masks[IEEE80211_BAND_2GHZ] = wl->conf.tx.basic_rate;
	wlvif->bitrate_masks[IEEE80211_BAND_5GHZ] = wl->conf.tx.basic_rate_5;
	wlvif->beacon_int = WL1271_DEFAULT_BEACON_INT;

	/*
	 * mac80211 configures some values globally, while we treat them
	 * per-interface. thus, on init, we have to copy them from wl
	 */
	wlvif->band = wl->band;
	wlvif->channel = wl->channel;
	wlvif->power_level = wl->power_level;
	wlvif->channel_type = wl->channel_type;

	INIT_WORK(&wlvif->rx_streaming_enable_work,
		  wl1271_rx_streaming_enable_work);
	INIT_WORK(&wlvif->rx_streaming_disable_work,
		  wl1271_rx_streaming_disable_work);
	INIT_DELAYED_WORK(&wlvif->channel_switch_work,
			  wlcore_channel_switch_work);
	INIT_DELAYED_WORK(&wlvif->connection_loss_work,
			  wlcore_connection_loss_work);
	INIT_LIST_HEAD(&wlvif->list);

	setup_timer(&wlvif->rx_streaming_timer, wl1271_rx_streaming_timer,
		    (unsigned long) wlvif);
	return 0;
}

static bool wl12xx_init_fw(struct wl1271 *wl)
{
	int retries = WL1271_BOOT_RETRIES;
	bool booted = false;
	struct wiphy *wiphy = wl->hw->wiphy;
	int ret;

	while (retries) {
		retries--;
		ret = wl12xx_chip_wakeup(wl, false);
		if (ret < 0)
			goto power_off;

		ret = wl->ops->boot(wl);
		if (ret < 0)
			goto power_off;

		ret = wl1271_hw_init(wl);
		if (ret < 0)
			goto irq_disable;

		booted = true;
		break;

irq_disable:
		mutex_unlock(&wl->mutex);
		/* Unlocking the mutex in the middle of handling is
		   inherently unsafe. In this case we deem it safe to do,
		   because we need to let any possibly pending IRQ out of
		   the system (and while we are WLCORE_STATE_OFF the IRQ
		   work function will not do anything.) Also, any other
		   possible concurrent operations will fail due to the
		   current state, hence the wl1271 struct should be safe. */
		wlcore_disable_interrupts(wl);
		wl1271_flush_deferred_work(wl);
		cancel_work_sync(&wl->netstack_work);
		mutex_lock(&wl->mutex);
power_off:
		wl1271_power_off(wl);
	}

	if (!booted) {
		wl1271_error("firmware boot failed despite %d retries",
			     WL1271_BOOT_RETRIES);
		goto out;
	}

	wl1271_info("firmware booted (%s)", wl->chip.fw_ver_str);

	/* update hw/fw version info in wiphy struct */
	wiphy->hw_version = wl->chip.id;
	strncpy(wiphy->fw_version, wl->chip.fw_ver_str,
		sizeof(wiphy->fw_version));

	/*
	 * Now we know if 11a is supported (info from the NVS), so disable
	 * 11a channels if not supported
	 */
	if (!wl->enable_11a)
		wiphy->bands[IEEE80211_BAND_5GHZ]->n_channels = 0;

	wl1271_debug(DEBUG_MAC80211, "11a is %ssupported",
		     wl->enable_11a ? "" : "not ");

	wl->state = WLCORE_STATE_ON;
out:
	return booted;
}

static bool wl12xx_dev_role_started(struct wl12xx_vif *wlvif)
{
	return wlvif->dev_hlid != WL12XX_INVALID_LINK_ID;
}

/*
 * Check whether a fw switch (i.e. moving from one loaded
 * fw to another) is needed. This function is also responsible
 * for updating wl->last_vif_count, so it must be called before
 * loading a non-plt fw (so the correct fw (single-role/multi-role)
 * will be used).
 */
static bool wl12xx_need_fw_change(struct wl1271 *wl,
				  struct vif_counter_data vif_counter_data,
				  bool add)
{
	enum wl12xx_fw_type current_fw = wl->fw_type;
	u8 vif_count = vif_counter_data.counter;

	if (test_bit(WL1271_FLAG_VIF_CHANGE_IN_PROGRESS, &wl->flags))
		return false;

	/* increase the vif count if this is a new vif */
	if (add && !vif_counter_data.cur_vif_running)
		vif_count++;

	wl->last_vif_count = vif_count;

	/* no need for fw change if the device is OFF */
	if (wl->state == WLCORE_STATE_OFF)
		return false;

	/* no need for fw change if a single fw is used */
	if (!wl->mr_fw_name)
		return false;

	if (vif_count > 1 && current_fw == WL12XX_FW_TYPE_NORMAL)
		return true;
	if (vif_count <= 1 && current_fw == WL12XX_FW_TYPE_MULTI)
		return true;

	return false;
}

/*
 * Enter "forced psm". Make sure the sta is in psm against the ap,
 * to make the fw switch a bit more disconnection-persistent.
 */
static void wl12xx_force_active_psm(struct wl1271 *wl)
{
	struct wl12xx_vif *wlvif;

	wl12xx_for_each_wlvif_sta(wl, wlvif) {
		wl1271_ps_set_mode(wl, wlvif, STATION_POWER_SAVE_MODE);
	}
}

struct wlcore_hw_queue_iter_data {
	unsigned long hw_queue_map[BITS_TO_LONGS(WLCORE_NUM_MAC_ADDRESSES)];
	/* current vif */
	struct ieee80211_vif *vif;
	/* is the current vif among those iterated */
	bool cur_running;
};

static void wlcore_hw_queue_iter(void *data, u8 *mac,
				 struct ieee80211_vif *vif)
{
	struct wlcore_hw_queue_iter_data *iter_data = data;

	if (WARN_ON_ONCE(vif->hw_queue[0] == IEEE80211_INVAL_HW_QUEUE))
		return;

	if (iter_data->cur_running || vif == iter_data->vif) {
		iter_data->cur_running = true;
		return;
	}

	__set_bit(vif->hw_queue[0] / NUM_TX_QUEUES, iter_data->hw_queue_map);
}

static int wlcore_allocate_hw_queue_base(struct wl1271 *wl,
					 struct wl12xx_vif *wlvif)
{
	struct ieee80211_vif *vif = wl12xx_wlvif_to_vif(wlvif);
	struct wlcore_hw_queue_iter_data iter_data = {};
	int i, q_base;

	iter_data.vif = vif;

	/* mark all bits taken by active interfaces */
	ieee80211_iterate_active_interfaces_atomic(wl->hw,
					IEEE80211_IFACE_ITER_RESUME_ALL,
					wlcore_hw_queue_iter, &iter_data);

	/* the current vif is already running in mac80211 (resume/recovery) */
	if (iter_data.cur_running) {
		wlvif->hw_queue_base = vif->hw_queue[0];
		wl1271_debug(DEBUG_MAC80211,
			     "using pre-allocated hw queue base %d",
			     wlvif->hw_queue_base);

		/* interface type might have changed type */
		goto adjust_cab_queue;
	}

	q_base = find_first_zero_bit(iter_data.hw_queue_map,
				     WLCORE_NUM_MAC_ADDRESSES);
	if (q_base >= WLCORE_NUM_MAC_ADDRESSES)
		return -EBUSY;

	wlvif->hw_queue_base = q_base * NUM_TX_QUEUES;
	wl1271_debug(DEBUG_MAC80211, "allocating hw queue base: %d",
		     wlvif->hw_queue_base);

	for (i = 0; i < NUM_TX_QUEUES; i++) {
		wl->queue_stop_reasons[wlvif->hw_queue_base + i] = 0;
		/* register hw queues in mac80211 */
		vif->hw_queue[i] = wlvif->hw_queue_base + i;
	}

adjust_cab_queue:
	/* the last places are reserved for cab queues per interface */
	if (wlvif->bss_type == BSS_TYPE_AP_BSS)
		vif->cab_queue = NUM_TX_QUEUES * WLCORE_NUM_MAC_ADDRESSES +
				 wlvif->hw_queue_base / NUM_TX_QUEUES;
	else
		vif->cab_queue = IEEE80211_INVAL_HW_QUEUE;

	return 0;
}

static int wl1271_op_add_interface(struct ieee80211_hw *hw,
				   struct ieee80211_vif *vif)
{
	struct wl1271 *wl = hw->priv;
	struct wl12xx_vif *wlvif = wl12xx_vif_to_data(vif);
	struct vif_counter_data vif_count;
	int ret = 0;
	u8 role_type;
	bool booted = false;

	vif->driver_flags |= IEEE80211_VIF_BEACON_FILTER |
			     IEEE80211_VIF_SUPPORTS_CQM_RSSI;

	wl1271_debug(DEBUG_MAC80211, "mac80211 add interface type %d mac %pM",
		     ieee80211_vif_type_p2p(vif), vif->addr);

	wl12xx_get_vif_count(hw, vif, &vif_count);

	mutex_lock(&wl->mutex);
	ret = wl1271_ps_elp_wakeup(wl);
	if (ret < 0)
		goto out_unlock;

	/*
	 * in some very corner case HW recovery scenarios its possible to
	 * get here before __wl1271_op_remove_interface is complete, so
	 * opt out if that is the case.
	 */
	if (test_bit(WL1271_FLAG_RECOVERY_IN_PROGRESS, &wl->flags) ||
	    test_bit(WLVIF_FLAG_INITIALIZED, &wlvif->flags)) {
		ret = -EBUSY;
		goto out;
	}


	ret = wl12xx_init_vif_data(wl, vif);
	if (ret < 0)
		goto out;

	wlvif->wl = wl;
	role_type = wl12xx_get_role_type(wl, wlvif);
	if (role_type == WL12XX_INVALID_ROLE_TYPE) {
		ret = -EINVAL;
		goto out;
	}

	ret = wlcore_allocate_hw_queue_base(wl, wlvif);
	if (ret < 0)
		goto out;

	if (wl12xx_need_fw_change(wl, vif_count, true)) {
		wl12xx_force_active_psm(wl);
		set_bit(WL1271_FLAG_INTENDED_FW_RECOVERY, &wl->flags);
		mutex_unlock(&wl->mutex);
		wl1271_recovery_work(&wl->recovery_work);
		return 0;
	}

	/*
	 * TODO: after the nvs issue will be solved, move this block
	 * to start(), and make sure here the driver is ON.
	 */
	if (wl->state == WLCORE_STATE_OFF) {
		/*
		 * we still need this in order to configure the fw
		 * while uploading the nvs
		 */
		memcpy(wl->addresses[0].addr, vif->addr, ETH_ALEN);

		booted = wl12xx_init_fw(wl);
		if (!booted) {
			ret = -EINVAL;
			goto out;
		}
	}

	ret = wl12xx_cmd_role_enable(wl, vif->addr,
				     role_type, &wlvif->role_id);
	if (ret < 0)
		goto out;

	ret = wl1271_init_vif_specific(wl, vif);
	if (ret < 0)
		goto out;

	list_add(&wlvif->list, &wl->wlvif_list);
	set_bit(WLVIF_FLAG_INITIALIZED, &wlvif->flags);

	if (wlvif->bss_type == BSS_TYPE_AP_BSS)
		wl->ap_count++;
	else
		wl->sta_count++;
out:
	wl1271_ps_elp_sleep(wl);
out_unlock:
	mutex_unlock(&wl->mutex);

	return ret;
}

static void __wl1271_op_remove_interface(struct wl1271 *wl,
					 struct ieee80211_vif *vif,
					 bool reset_tx_queues)
{
	struct wl12xx_vif *wlvif = wl12xx_vif_to_data(vif);
	int i, ret;
	bool is_ap = (wlvif->bss_type == BSS_TYPE_AP_BSS);

	wl1271_debug(DEBUG_MAC80211, "mac80211 remove interface");

	if (!test_and_clear_bit(WLVIF_FLAG_INITIALIZED, &wlvif->flags))
		return;

	/* because of hardware recovery, we may get here twice */
	if (wl->state == WLCORE_STATE_OFF)
		return;

	wl1271_info("down");

	if (wl->scan.state != WL1271_SCAN_STATE_IDLE &&
	    wl->scan_wlvif == wlvif) {
		/*
		 * Rearm the tx watchdog just before idling scan. This
		 * prevents just-finished scans from triggering the watchdog
		 */
		wl12xx_rearm_tx_watchdog_locked(wl);

		wl->scan.state = WL1271_SCAN_STATE_IDLE;
		memset(wl->scan.scanned_ch, 0, sizeof(wl->scan.scanned_ch));
		wl->scan_wlvif = NULL;
		wl->scan.req = NULL;
		ieee80211_scan_completed(wl->hw, true);
	}

	if (wl->sched_vif == wlvif) {
		ieee80211_sched_scan_stopped(wl->hw);
		wl->sched_vif = NULL;
	}

	if (wl->roc_vif == vif) {
		wl->roc_vif = NULL;
		ieee80211_remain_on_channel_expired(wl->hw);
	}

	if (!test_bit(WL1271_FLAG_RECOVERY_IN_PROGRESS, &wl->flags)) {
		/* disable active roles */
		ret = wl1271_ps_elp_wakeup(wl);
		if (ret < 0)
			goto deinit;

		if (wlvif->bss_type == BSS_TYPE_STA_BSS ||
		    wlvif->bss_type == BSS_TYPE_IBSS) {
			if (wl12xx_dev_role_started(wlvif))
				wl12xx_stop_dev(wl, wlvif);
		}

		ret = wl12xx_cmd_role_disable(wl, &wlvif->role_id);
		if (ret < 0)
			goto deinit;

		wl1271_ps_elp_sleep(wl);
	}
deinit:
	/* clear all hlids (except system_hlid) */
	wlvif->dev_hlid = WL12XX_INVALID_LINK_ID;

	if (wlvif->bss_type == BSS_TYPE_STA_BSS ||
	    wlvif->bss_type == BSS_TYPE_IBSS) {
		wlvif->sta.hlid = WL12XX_INVALID_LINK_ID;
		wl12xx_free_rate_policy(wl, &wlvif->sta.basic_rate_idx);
		wl12xx_free_rate_policy(wl, &wlvif->sta.ap_rate_idx);
		wl12xx_free_rate_policy(wl, &wlvif->sta.p2p_rate_idx);
		wlcore_free_klv_template(wl, &wlvif->sta.klv_template_id);
	} else {
		wlvif->ap.bcast_hlid = WL12XX_INVALID_LINK_ID;
		wlvif->ap.global_hlid = WL12XX_INVALID_LINK_ID;
		wl12xx_free_rate_policy(wl, &wlvif->ap.mgmt_rate_idx);
		wl12xx_free_rate_policy(wl, &wlvif->ap.bcast_rate_idx);
		for (i = 0; i < CONF_TX_MAX_AC_COUNT; i++)
			wl12xx_free_rate_policy(wl,
						&wlvif->ap.ucast_rate_idx[i]);
		wl1271_free_ap_keys(wl, wlvif);
	}

	dev_kfree_skb(wlvif->probereq);
	wlvif->probereq = NULL;
	wl12xx_tx_reset_wlvif(wl, wlvif);
	if (wl->last_wlvif == wlvif)
		wl->last_wlvif = NULL;
	list_del(&wlvif->list);
	memset(wlvif->ap.sta_hlid_map, 0, sizeof(wlvif->ap.sta_hlid_map));
	wlvif->role_id = WL12XX_INVALID_ROLE_ID;
	wlvif->dev_role_id = WL12XX_INVALID_ROLE_ID;

	if (is_ap)
		wl->ap_count--;
	else
		wl->sta_count--;

	/*
	 * Last AP, have more stations. Configure sleep auth according to STA.
	 * Don't do thin on unintended recovery.
	 */
	if (test_bit(WL1271_FLAG_RECOVERY_IN_PROGRESS, &wl->flags) &&
	    !test_bit(WL1271_FLAG_INTENDED_FW_RECOVERY, &wl->flags))
		goto unlock;

	if (wl->ap_count == 0 && is_ap && wl->sta_count) {
		u8 sta_auth = wl->conf.conn.sta_sleep_auth;
		/* Configure for power according to debugfs */
		if (sta_auth != WL1271_PSM_ILLEGAL)
			wl1271_acx_sleep_auth(wl, sta_auth);
		/* Configure for ELP power saving */
		else
			wl1271_acx_sleep_auth(wl, WL1271_PSM_ELP);
	}

unlock:
	mutex_unlock(&wl->mutex);

	del_timer_sync(&wlvif->rx_streaming_timer);
	cancel_work_sync(&wlvif->rx_streaming_enable_work);
	cancel_work_sync(&wlvif->rx_streaming_disable_work);
	cancel_delayed_work_sync(&wlvif->connection_loss_work);

	mutex_lock(&wl->mutex);
}

static void wl1271_op_remove_interface(struct ieee80211_hw *hw,
				       struct ieee80211_vif *vif)
{
	struct wl1271 *wl = hw->priv;
	struct wl12xx_vif *wlvif = wl12xx_vif_to_data(vif);
	struct wl12xx_vif *iter;
	struct vif_counter_data vif_count;

	wl12xx_get_vif_count(hw, vif, &vif_count);
	mutex_lock(&wl->mutex);

	if (wl->state == WLCORE_STATE_OFF ||
	    !test_bit(WLVIF_FLAG_INITIALIZED, &wlvif->flags))
		goto out;

	/*
	 * wl->vif can be null here if someone shuts down the interface
	 * just when hardware recovery has been started.
	 */
	wl12xx_for_each_wlvif(wl, iter) {
		if (iter != wlvif)
			continue;

		__wl1271_op_remove_interface(wl, vif, true);
		break;
	}
	WARN_ON(iter != wlvif);
	if (wl12xx_need_fw_change(wl, vif_count, false)) {
		wl12xx_force_active_psm(wl);
		set_bit(WL1271_FLAG_INTENDED_FW_RECOVERY, &wl->flags);
		wl12xx_queue_recovery_work(wl);
	}
out:
	mutex_unlock(&wl->mutex);
}

static int wl12xx_op_change_interface(struct ieee80211_hw *hw,
				      struct ieee80211_vif *vif,
				      enum nl80211_iftype new_type, bool p2p)
{
	struct wl1271 *wl = hw->priv;
	int ret;

	set_bit(WL1271_FLAG_VIF_CHANGE_IN_PROGRESS, &wl->flags);
	wl1271_op_remove_interface(hw, vif);

	vif->type = new_type;
	vif->p2p = p2p;
	ret = wl1271_op_add_interface(hw, vif);

	clear_bit(WL1271_FLAG_VIF_CHANGE_IN_PROGRESS, &wl->flags);
	return ret;
}

static int wlcore_join(struct wl1271 *wl, struct wl12xx_vif *wlvif)
{
	int ret;
	bool is_ibss = (wlvif->bss_type == BSS_TYPE_IBSS);

	/*
	 * One of the side effects of the JOIN command is that is clears
	 * WPA/WPA2 keys from the chipset. Performing a JOIN while associated
	 * to a WPA/WPA2 access point will therefore kill the data-path.
	 * Currently the only valid scenario for JOIN during association
	 * is on roaming, in which case we will also be given new keys.
	 * Keep the below message for now, unless it starts bothering
	 * users who really like to roam a lot :)
	 */
	if (test_bit(WLVIF_FLAG_STA_ASSOCIATED, &wlvif->flags))
		wl1271_info("JOIN while associated.");

	/* clear encryption type */
	wlvif->encryption_type = KEY_NONE;

	if (is_ibss)
		ret = wl12xx_cmd_role_start_ibss(wl, wlvif);
	else {
		if (wl->quirks & WLCORE_QUIRK_START_STA_FAILS) {
			/*
			 * TODO: this is an ugly workaround for wl12xx fw
			 * bug - we are not able to tx/rx after the first
			 * start_sta, so make dummy start+stop calls,
			 * and then call start_sta again.
			 * this should be fixed in the fw.
			 */
			wl12xx_cmd_role_start_sta(wl, wlvif);
			wl12xx_cmd_role_stop_sta(wl, wlvif);
		}

		ret = wl12xx_cmd_role_start_sta(wl, wlvif);
	}

	return ret;
}

static int wl1271_ssid_set(struct wl12xx_vif *wlvif, struct sk_buff *skb,
			    int offset)
{
	u8 ssid_len;
	const u8 *ptr = cfg80211_find_ie(WLAN_EID_SSID, skb->data + offset,
					 skb->len - offset);

	if (!ptr) {
		wl1271_error("No SSID in IEs!");
		return -ENOENT;
	}

	ssid_len = ptr[1];
	if (ssid_len > IEEE80211_MAX_SSID_LEN) {
		wl1271_error("SSID is too long!");
		return -EINVAL;
	}

	wlvif->ssid_len = ssid_len;
	memcpy(wlvif->ssid, ptr+2, ssid_len);
	return 0;
}

static int wlcore_set_ssid(struct wl1271 *wl, struct wl12xx_vif *wlvif)
{
	struct ieee80211_vif *vif = wl12xx_wlvif_to_vif(wlvif);
	struct sk_buff *skb;
	int ieoffset;

	/* we currently only support setting the ssid from the ap probe req */
	if (wlvif->bss_type != BSS_TYPE_STA_BSS)
		return -EINVAL;

	skb = ieee80211_ap_probereq_get(wl->hw, vif);
	if (!skb)
		return -EINVAL;

	ieoffset = offsetof(struct ieee80211_mgmt,
			    u.probe_req.variable);
	wl1271_ssid_set(wlvif, skb, ieoffset);
	dev_kfree_skb(skb);

	return 0;
}

static int wlcore_set_assoc(struct wl1271 *wl, struct wl12xx_vif *wlvif,
			    struct ieee80211_bss_conf *bss_conf,
			    u32 sta_rate_set)
{
	int ieoffset;
	int ret;

	wlvif->aid = bss_conf->aid;
	wlvif->channel_type = cfg80211_get_chandef_type(&bss_conf->chandef);
	wlvif->beacon_int = bss_conf->beacon_int;
	wlvif->wmm_enabled = bss_conf->qos;

	set_bit(WLVIF_FLAG_STA_ASSOCIATED, &wlvif->flags);

	/*
	 * with wl1271, we don't need to update the
	 * beacon_int and dtim_period, because the firmware
	 * updates it by itself when the first beacon is
	 * received after a join.
	 */
	ret = wl1271_cmd_build_ps_poll(wl, wlvif, wlvif->aid);
	if (ret < 0)
		return ret;

	/*
	 * Get a template for hardware connection maintenance
	 */
	dev_kfree_skb(wlvif->probereq);
	wlvif->probereq = wl1271_cmd_build_ap_probe_req(wl,
							wlvif,
							NULL);
	ieoffset = offsetof(struct ieee80211_mgmt,
			    u.probe_req.variable);
	wl1271_ssid_set(wlvif, wlvif->probereq, ieoffset);

	/* enable the connection monitoring feature */
	ret = wl1271_acx_conn_monit_params(wl, wlvif, true);
	if (ret < 0)
		return ret;

	/*
	 * The join command disable the keep-alive mode, shut down its process,
	 * and also clear the template config, so we need to reset it all after
	 * the join. The acx_aid starts the keep-alive process, and the order
	 * of the commands below is relevant.
	 */
	ret = wl1271_acx_keep_alive_mode(wl, wlvif, true);
	if (ret < 0)
		return ret;

	ret = wl1271_acx_aid(wl, wlvif, wlvif->aid);
	if (ret < 0)
		return ret;

	ret = wl12xx_cmd_build_klv_null_data(wl, wlvif);
	if (ret < 0)
		return ret;

	ret = wl1271_acx_keep_alive_config(wl, wlvif,
					   wlvif->sta.klv_template_id,
					   ACX_KEEP_ALIVE_TPL_VALID);
	if (ret < 0)
		return ret;

	/*
	 * The default fw psm configuration is AUTO, while mac80211 default
	 * setting is off (ACTIVE), so sync the fw with the correct value.
	 */
	ret = wl1271_ps_set_mode(wl, wlvif, STATION_ACTIVE_MODE);
	if (ret < 0)
		return ret;

	if (sta_rate_set) {
		wlvif->rate_set =
			wl1271_tx_enabled_rates_get(wl,
						    sta_rate_set,
						    wlvif->band);
		ret = wl1271_acx_sta_rate_policies(wl, wlvif);
		if (ret < 0)
			return ret;
	}

	return ret;
}

static int wlcore_unset_assoc(struct wl1271 *wl, struct wl12xx_vif *wlvif)
{
	int ret;
	bool sta = wlvif->bss_type == BSS_TYPE_STA_BSS;

	/* make sure we are connected (sta) joined */
	if (sta &&
	    !test_and_clear_bit(WLVIF_FLAG_STA_ASSOCIATED, &wlvif->flags))
		return false;

	/* make sure we are joined (ibss) */
	if (!sta &&
	    test_and_clear_bit(WLVIF_FLAG_IBSS_JOINED, &wlvif->flags))
		return false;

	if (sta) {
		/* use defaults when not associated */
		wlvif->aid = 0;

		/* free probe-request template */
		dev_kfree_skb(wlvif->probereq);
		wlvif->probereq = NULL;

		/* disable connection monitor features */
		ret = wl1271_acx_conn_monit_params(wl, wlvif, false);
		if (ret < 0)
			return ret;

		/* Disable the keep-alive feature */
		ret = wl1271_acx_keep_alive_mode(wl, wlvif, false);
		if (ret < 0)
			return ret;
	}

	if (test_and_clear_bit(WLVIF_FLAG_CS_PROGRESS, &wlvif->flags)) {
		struct ieee80211_vif *vif = wl12xx_wlvif_to_vif(wlvif);

		wl12xx_cmd_stop_channel_switch(wl, wlvif);
		ieee80211_chswitch_done(vif, false);
		cancel_delayed_work(&wlvif->channel_switch_work);
	}

	/* invalidate keep-alive template */
	wl1271_acx_keep_alive_config(wl, wlvif,
				     wlvif->sta.klv_template_id,
				     ACX_KEEP_ALIVE_TPL_INVALID);

	/* reset TX security counters on a clean disconnect */
	wlvif->tx_security_last_seq_lsb = 0;
	wlvif->tx_security_seq = 0;

	return 0;
}

static void wl1271_set_band_rate(struct wl1271 *wl, struct wl12xx_vif *wlvif)
{
	wlvif->basic_rate_set = wlvif->bitrate_masks[wlvif->band];
	wlvif->rate_set = wlvif->basic_rate_set;
}

static int wl12xx_config_vif(struct wl1271 *wl, struct wl12xx_vif *wlvif,
			     struct ieee80211_conf *conf, u32 changed)
{
	int ret;

	if (conf->power_level != wlvif->power_level) {
		ret = wl1271_acx_tx_power(wl, wlvif, conf->power_level);
		if (ret < 0)
			return ret;

		wlvif->power_level = conf->power_level;
	}

	return 0;
}

static int wl1271_op_config(struct ieee80211_hw *hw, u32 changed)
{
	struct wl1271 *wl = hw->priv;
	struct wl12xx_vif *wlvif;
	struct ieee80211_conf *conf = &hw->conf;
	int ret = 0;

	wl1271_debug(DEBUG_MAC80211, "mac80211 config psm %s power %d %s"
		     " changed 0x%x",
		     conf->flags & IEEE80211_CONF_PS ? "on" : "off",
		     conf->power_level,
		     conf->flags & IEEE80211_CONF_IDLE ? "idle" : "in use",
			 changed);

	mutex_lock(&wl->mutex);

	if (changed & IEEE80211_CONF_CHANGE_POWER)
		wl->power_level = conf->power_level;

	if (unlikely(wl->state != WLCORE_STATE_ON))
		goto out;

	ret = wl1271_ps_elp_wakeup(wl);
	if (ret < 0)
		goto out;

	/* configure each interface */
	wl12xx_for_each_wlvif(wl, wlvif) {
		ret = wl12xx_config_vif(wl, wlvif, conf, changed);
		if (ret < 0)
			goto out_sleep;
	}

out_sleep:
	wl1271_ps_elp_sleep(wl);

out:
	mutex_unlock(&wl->mutex);

	return ret;
}

struct wl1271_filter_params {
	bool enabled;
	int mc_list_length;
	u8 mc_list[ACX_MC_ADDRESS_GROUP_MAX][ETH_ALEN];
};

static u64 wl1271_op_prepare_multicast(struct ieee80211_hw *hw,
				       struct netdev_hw_addr_list *mc_list)
{
	struct wl1271_filter_params *fp;
	struct netdev_hw_addr *ha;

	fp = kzalloc(sizeof(*fp), GFP_ATOMIC);
	if (!fp) {
		wl1271_error("Out of memory setting filters.");
		return 0;
	}

	/* update multicast filtering parameters */
	fp->mc_list_length = 0;
	if (netdev_hw_addr_list_count(mc_list) > ACX_MC_ADDRESS_GROUP_MAX) {
		fp->enabled = false;
	} else {
		fp->enabled = true;
		netdev_hw_addr_list_for_each(ha, mc_list) {
			memcpy(fp->mc_list[fp->mc_list_length],
					ha->addr, ETH_ALEN);
			fp->mc_list_length++;
		}
	}

	return (u64)(unsigned long)fp;
}

#define WL1271_SUPPORTED_FILTERS (FIF_PROMISC_IN_BSS | \
				  FIF_ALLMULTI | \
				  FIF_FCSFAIL | \
				  FIF_BCN_PRBRESP_PROMISC | \
				  FIF_CONTROL | \
				  FIF_OTHER_BSS)

static void wl1271_op_configure_filter(struct ieee80211_hw *hw,
				       unsigned int changed,
				       unsigned int *total, u64 multicast)
{
	struct wl1271_filter_params *fp = (void *)(unsigned long)multicast;
	struct wl1271 *wl = hw->priv;
	struct wl12xx_vif *wlvif;

	int ret;

	wl1271_debug(DEBUG_MAC80211, "mac80211 configure filter changed %x"
		     " total %x", changed, *total);

	mutex_lock(&wl->mutex);

	*total &= WL1271_SUPPORTED_FILTERS;
	changed &= WL1271_SUPPORTED_FILTERS;

	if (unlikely(wl->state != WLCORE_STATE_ON))
		goto out;

	ret = wl1271_ps_elp_wakeup(wl);
	if (ret < 0)
		goto out;

	wl12xx_for_each_wlvif(wl, wlvif) {
		if (wlvif->bss_type != BSS_TYPE_AP_BSS) {
			if (*total & FIF_ALLMULTI)
				ret = wl1271_acx_group_address_tbl(wl, wlvif,
								   false,
								   NULL, 0);
			else if (fp)
				ret = wl1271_acx_group_address_tbl(wl, wlvif,
							fp->enabled,
							fp->mc_list,
							fp->mc_list_length);
			if (ret < 0)
				goto out_sleep;
		}
	}

	/*
	 * the fw doesn't provide an api to configure the filters. instead,
	 * the filters configuration is based on the active roles / ROC
	 * state.
	 */

out_sleep:
	wl1271_ps_elp_sleep(wl);

out:
	mutex_unlock(&wl->mutex);
	kfree(fp);
}

static int wl1271_record_ap_key(struct wl1271 *wl, struct wl12xx_vif *wlvif,
				u8 id, u8 key_type, u8 key_size,
				const u8 *key, u8 hlid, u32 tx_seq_32,
				u16 tx_seq_16)
{
	struct wl1271_ap_key *ap_key;
	int i;

	wl1271_debug(DEBUG_CRYPT, "record ap key id %d", (int)id);

	if (key_size > MAX_KEY_SIZE)
		return -EINVAL;

	/*
	 * Find next free entry in ap_keys. Also check we are not replacing
	 * an existing key.
	 */
	for (i = 0; i < MAX_NUM_KEYS; i++) {
		if (wlvif->ap.recorded_keys[i] == NULL)
			break;

		if (wlvif->ap.recorded_keys[i]->id == id) {
			wl1271_warning("trying to record key replacement");
			return -EINVAL;
		}
	}

	if (i == MAX_NUM_KEYS)
		return -EBUSY;

	ap_key = kzalloc(sizeof(*ap_key), GFP_KERNEL);
	if (!ap_key)
		return -ENOMEM;

	ap_key->id = id;
	ap_key->key_type = key_type;
	ap_key->key_size = key_size;
	memcpy(ap_key->key, key, key_size);
	ap_key->hlid = hlid;
	ap_key->tx_seq_32 = tx_seq_32;
	ap_key->tx_seq_16 = tx_seq_16;

	wlvif->ap.recorded_keys[i] = ap_key;
	return 0;
}

static void wl1271_free_ap_keys(struct wl1271 *wl, struct wl12xx_vif *wlvif)
{
	int i;

	for (i = 0; i < MAX_NUM_KEYS; i++) {
		kfree(wlvif->ap.recorded_keys[i]);
		wlvif->ap.recorded_keys[i] = NULL;
	}
}

static int wl1271_ap_init_hwenc(struct wl1271 *wl, struct wl12xx_vif *wlvif)
{
	int i, ret = 0;
	struct wl1271_ap_key *key;
	bool wep_key_added = false;

	for (i = 0; i < MAX_NUM_KEYS; i++) {
		u8 hlid;
		if (wlvif->ap.recorded_keys[i] == NULL)
			break;

		key = wlvif->ap.recorded_keys[i];
		hlid = key->hlid;
		if (hlid == WL12XX_INVALID_LINK_ID)
			hlid = wlvif->ap.bcast_hlid;

		ret = wl1271_cmd_set_ap_key(wl, wlvif, KEY_ADD_OR_REPLACE,
					    key->id, key->key_type,
					    key->key_size, key->key,
					    hlid, key->tx_seq_32,
					    key->tx_seq_16);
		if (ret < 0)
			goto out;

		if (key->key_type == KEY_WEP)
			wep_key_added = true;
	}

	if (wep_key_added) {
		ret = wl12xx_cmd_set_default_wep_key(wl, wlvif->default_key,
						     wlvif->ap.bcast_hlid);
		if (ret < 0)
			goto out;
	}

out:
	wl1271_free_ap_keys(wl, wlvif);
	return ret;
}

static int wl1271_set_key(struct wl1271 *wl, struct wl12xx_vif *wlvif,
		       u16 action, u8 id, u8 key_type,
		       u8 key_size, const u8 *key, u32 tx_seq_32,
		       u16 tx_seq_16, struct ieee80211_sta *sta)
{
	int ret;
	bool is_ap = (wlvif->bss_type == BSS_TYPE_AP_BSS);

	if (is_ap) {
		struct wl1271_station *wl_sta;
		u8 hlid;

		if (sta) {
			wl_sta = (struct wl1271_station *)sta->drv_priv;
			hlid = wl_sta->hlid;
		} else {
			hlid = wlvif->ap.bcast_hlid;
		}

		if (!test_bit(WLVIF_FLAG_AP_STARTED, &wlvif->flags)) {
			/*
			 * We do not support removing keys after AP shutdown.
			 * Pretend we do to make mac80211 happy.
			 */
			if (action != KEY_ADD_OR_REPLACE)
				return 0;

			ret = wl1271_record_ap_key(wl, wlvif, id,
					     key_type, key_size,
					     key, hlid, tx_seq_32,
					     tx_seq_16);
		} else {
			ret = wl1271_cmd_set_ap_key(wl, wlvif, action,
					     id, key_type, key_size,
					     key, hlid, tx_seq_32,
					     tx_seq_16);
		}

		if (ret < 0)
			return ret;
	} else {
		const u8 *addr;
		static const u8 bcast_addr[ETH_ALEN] = {
			0xff, 0xff, 0xff, 0xff, 0xff, 0xff
		};

		addr = sta ? sta->addr : bcast_addr;

		if (is_zero_ether_addr(addr)) {
			/* We dont support TX only encryption */
			return -EOPNOTSUPP;
		}

		/* The wl1271 does not allow to remove unicast keys - they
		   will be cleared automatically on next CMD_JOIN. Ignore the
		   request silently, as we dont want the mac80211 to emit
		   an error message. */
		if (action == KEY_REMOVE && !is_broadcast_ether_addr(addr))
			return 0;

		/* don't remove key if hlid was already deleted */
		if (action == KEY_REMOVE &&
		    wlvif->sta.hlid == WL12XX_INVALID_LINK_ID)
			return 0;

		ret = wl1271_cmd_set_sta_key(wl, wlvif, action,
					     id, key_type, key_size,
					     key, addr, tx_seq_32,
					     tx_seq_16);
		if (ret < 0)
			return ret;

		/* the default WEP key needs to be configured at least once */
		if (key_type == KEY_WEP) {
			ret = wl12xx_cmd_set_default_wep_key(wl,
							wlvif->default_key,
							wlvif->sta.hlid);
			if (ret < 0)
				return ret;
		}
	}

	return 0;
}

static int wlcore_op_set_key(struct ieee80211_hw *hw, enum set_key_cmd cmd,
			     struct ieee80211_vif *vif,
			     struct ieee80211_sta *sta,
			     struct ieee80211_key_conf *key_conf)
{
	struct wl1271 *wl = hw->priv;
	int ret;
	bool might_change_spare =
		key_conf->cipher == WL1271_CIPHER_SUITE_GEM ||
		key_conf->cipher == WLAN_CIPHER_SUITE_TKIP;

	if (might_change_spare) {
		/*
		 * stop the queues and flush to ensure the next packets are
		 * in sync with FW spare block accounting
		 */
		wlcore_stop_queues(wl, WLCORE_QUEUE_STOP_REASON_SPARE_BLK);
		wl1271_tx_flush(wl);
	}

	mutex_lock(&wl->mutex);

	if (unlikely(wl->state != WLCORE_STATE_ON)) {
		ret = -EAGAIN;
		goto out_wake_queues;
	}

	ret = wl1271_ps_elp_wakeup(wl);
	if (ret < 0)
		goto out_wake_queues;

	ret = wlcore_hw_set_key(wl, cmd, vif, sta, key_conf);

	wl1271_ps_elp_sleep(wl);

out_wake_queues:
	if (might_change_spare)
		wlcore_wake_queues(wl, WLCORE_QUEUE_STOP_REASON_SPARE_BLK);

	mutex_unlock(&wl->mutex);

	return ret;
}

int wlcore_set_key(struct wl1271 *wl, enum set_key_cmd cmd,
		   struct ieee80211_vif *vif,
		   struct ieee80211_sta *sta,
		   struct ieee80211_key_conf *key_conf)
{
	struct wl12xx_vif *wlvif = wl12xx_vif_to_data(vif);
	int ret;
	u32 tx_seq_32 = 0;
	u16 tx_seq_16 = 0;
	u8 key_type;

	wl1271_debug(DEBUG_MAC80211, "mac80211 set key");

	wl1271_debug(DEBUG_CRYPT, "CMD: 0x%x sta: %p", cmd, sta);
	wl1271_debug(DEBUG_CRYPT, "Key: algo:0x%x, id:%d, len:%d flags 0x%x",
		     key_conf->cipher, key_conf->keyidx,
		     key_conf->keylen, key_conf->flags);
	wl1271_dump(DEBUG_CRYPT, "KEY: ", key_conf->key, key_conf->keylen);

	switch (key_conf->cipher) {
	case WLAN_CIPHER_SUITE_WEP40:
	case WLAN_CIPHER_SUITE_WEP104:
		key_type = KEY_WEP;

		key_conf->hw_key_idx = key_conf->keyidx;
		break;
	case WLAN_CIPHER_SUITE_TKIP:
		key_type = KEY_TKIP;

		key_conf->hw_key_idx = key_conf->keyidx;
		tx_seq_32 = WL1271_TX_SECURITY_HI32(wlvif->tx_security_seq);
		tx_seq_16 = WL1271_TX_SECURITY_LO16(wlvif->tx_security_seq);
		break;
	case WLAN_CIPHER_SUITE_CCMP:
		key_type = KEY_AES;

		key_conf->flags |= IEEE80211_KEY_FLAG_PUT_IV_SPACE;
		tx_seq_32 = WL1271_TX_SECURITY_HI32(wlvif->tx_security_seq);
		tx_seq_16 = WL1271_TX_SECURITY_LO16(wlvif->tx_security_seq);
		break;
	case WL1271_CIPHER_SUITE_GEM:
		key_type = KEY_GEM;
		tx_seq_32 = WL1271_TX_SECURITY_HI32(wlvif->tx_security_seq);
		tx_seq_16 = WL1271_TX_SECURITY_LO16(wlvif->tx_security_seq);
		break;
	default:
		wl1271_error("Unknown key algo 0x%x", key_conf->cipher);

		return -EOPNOTSUPP;
	}

	switch (cmd) {
	case SET_KEY:
		ret = wl1271_set_key(wl, wlvif, KEY_ADD_OR_REPLACE,
				 key_conf->keyidx, key_type,
				 key_conf->keylen, key_conf->key,
				 tx_seq_32, tx_seq_16, sta);
		if (ret < 0) {
			wl1271_error("Could not add or replace key");
			return ret;
		}

		/*
		 * reconfiguring arp response if the unicast (or common)
		 * encryption key type was changed
		 */
		if (wlvif->bss_type == BSS_TYPE_STA_BSS &&
		    (sta || key_type == KEY_WEP) &&
		    wlvif->encryption_type != key_type) {
			wlvif->encryption_type = key_type;
			ret = wl1271_cmd_build_arp_rsp(wl, wlvif);
			if (ret < 0) {
				wl1271_warning("build arp rsp failed: %d", ret);
				return ret;
			}
		}
		break;

	case DISABLE_KEY:
		ret = wl1271_set_key(wl, wlvif, KEY_REMOVE,
				     key_conf->keyidx, key_type,
				     key_conf->keylen, key_conf->key,
				     0, 0, sta);
		if (ret < 0) {
			wl1271_error("Could not remove key");
			return ret;
		}
		break;

	default:
		wl1271_error("Unsupported key cmd 0x%x", cmd);
		return -EOPNOTSUPP;
	}

	return ret;
}
EXPORT_SYMBOL_GPL(wlcore_set_key);

void wlcore_regdomain_config(struct wl1271 *wl)
{
	int ret;

	if (!(wl->quirks & WLCORE_QUIRK_REGDOMAIN_CONF))
		return;

	mutex_lock(&wl->mutex);
	ret = wl1271_ps_elp_wakeup(wl);
	if (ret < 0)
		goto out;

	ret = wlcore_cmd_regdomain_config_locked(wl);
	if (ret < 0) {
		wl12xx_queue_recovery_work(wl);
		goto out;
	}

	wl1271_ps_elp_sleep(wl);
out:
	mutex_unlock(&wl->mutex);
}

static int wl1271_op_hw_scan(struct ieee80211_hw *hw,
			     struct ieee80211_vif *vif,
			     struct cfg80211_scan_request *req)
{
	struct wl1271 *wl = hw->priv;
	int ret;
	u8 *ssid = NULL;
	size_t len = 0;

	wl1271_debug(DEBUG_MAC80211, "mac80211 hw scan");

	if (req->n_ssids) {
		ssid = req->ssids[0].ssid;
		len = req->ssids[0].ssid_len;
	}

	mutex_lock(&wl->mutex);

	if (unlikely(wl->state != WLCORE_STATE_ON)) {
		/*
		 * We cannot return -EBUSY here because cfg80211 will expect
		 * a call to ieee80211_scan_completed if we do - in this case
		 * there won't be any call.
		 */
		ret = -EAGAIN;
		goto out;
	}

	ret = wl1271_ps_elp_wakeup(wl);
	if (ret < 0)
		goto out;

	/* fail if there is any role in ROC */
	if (find_first_bit(wl->roc_map, WL12XX_MAX_ROLES) < WL12XX_MAX_ROLES) {
		/* don't allow scanning right now */
		ret = -EBUSY;
		goto out_sleep;
	}

	ret = wlcore_scan(hw->priv, vif, ssid, len, req);
out_sleep:
	wl1271_ps_elp_sleep(wl);
out:
	mutex_unlock(&wl->mutex);

	return ret;
}

static void wl1271_op_cancel_hw_scan(struct ieee80211_hw *hw,
				     struct ieee80211_vif *vif)
{
	struct wl1271 *wl = hw->priv;
	struct wl12xx_vif *wlvif = wl12xx_vif_to_data(vif);
	int ret;

	wl1271_debug(DEBUG_MAC80211, "mac80211 cancel hw scan");

	mutex_lock(&wl->mutex);

	if (unlikely(wl->state != WLCORE_STATE_ON))
		goto out;

	if (wl->scan.state == WL1271_SCAN_STATE_IDLE)
		goto out;

	ret = wl1271_ps_elp_wakeup(wl);
	if (ret < 0)
		goto out;

	if (wl->scan.state != WL1271_SCAN_STATE_DONE) {
		ret = wl->ops->scan_stop(wl, wlvif);
		if (ret < 0)
			goto out_sleep;
	}

	/*
	 * Rearm the tx watchdog just before idling scan. This
	 * prevents just-finished scans from triggering the watchdog
	 */
	wl12xx_rearm_tx_watchdog_locked(wl);

	wl->scan.state = WL1271_SCAN_STATE_IDLE;
	memset(wl->scan.scanned_ch, 0, sizeof(wl->scan.scanned_ch));
	wl->scan_wlvif = NULL;
	wl->scan.req = NULL;
	ieee80211_scan_completed(wl->hw, true);

out_sleep:
	wl1271_ps_elp_sleep(wl);
out:
	mutex_unlock(&wl->mutex);

	cancel_delayed_work_sync(&wl->scan_complete_work);
}

static int wl1271_op_sched_scan_start(struct ieee80211_hw *hw,
				      struct ieee80211_vif *vif,
				      struct cfg80211_sched_scan_request *req,
				      struct ieee80211_sched_scan_ies *ies)
{
	struct wl1271 *wl = hw->priv;
	struct wl12xx_vif *wlvif = wl12xx_vif_to_data(vif);
	int ret;

	wl1271_debug(DEBUG_MAC80211, "wl1271_op_sched_scan_start");

	mutex_lock(&wl->mutex);

	if (unlikely(wl->state != WLCORE_STATE_ON)) {
		ret = -EAGAIN;
		goto out;
	}

	ret = wl1271_ps_elp_wakeup(wl);
	if (ret < 0)
		goto out;

	ret = wl->ops->sched_scan_start(wl, wlvif, req, ies);
	if (ret < 0)
		goto out_sleep;

	wl->sched_vif = wlvif;

out_sleep:
	wl1271_ps_elp_sleep(wl);
out:
	mutex_unlock(&wl->mutex);
	return ret;
}

static void wl1271_op_sched_scan_stop(struct ieee80211_hw *hw,
				      struct ieee80211_vif *vif)
{
	struct wl1271 *wl = hw->priv;
	struct wl12xx_vif *wlvif = wl12xx_vif_to_data(vif);
	int ret;

	wl1271_debug(DEBUG_MAC80211, "wl1271_op_sched_scan_stop");

	mutex_lock(&wl->mutex);

	if (unlikely(wl->state != WLCORE_STATE_ON))
		goto out;

	ret = wl1271_ps_elp_wakeup(wl);
	if (ret < 0)
		goto out;

	wl->ops->sched_scan_stop(wl, wlvif);

	wl1271_ps_elp_sleep(wl);
out:
	mutex_unlock(&wl->mutex);
}

static int wl1271_op_set_frag_threshold(struct ieee80211_hw *hw, u32 value)
{
	struct wl1271 *wl = hw->priv;
	int ret = 0;

	mutex_lock(&wl->mutex);

	if (unlikely(wl->state != WLCORE_STATE_ON)) {
		ret = -EAGAIN;
		goto out;
	}

	ret = wl1271_ps_elp_wakeup(wl);
	if (ret < 0)
		goto out;

	ret = wl1271_acx_frag_threshold(wl, value);
	if (ret < 0)
		wl1271_warning("wl1271_op_set_frag_threshold failed: %d", ret);

	wl1271_ps_elp_sleep(wl);

out:
	mutex_unlock(&wl->mutex);

	return ret;
}

static int wl1271_op_set_rts_threshold(struct ieee80211_hw *hw, u32 value)
{
	struct wl1271 *wl = hw->priv;
	struct wl12xx_vif *wlvif;
	int ret = 0;

	mutex_lock(&wl->mutex);

	if (unlikely(wl->state != WLCORE_STATE_ON)) {
		ret = -EAGAIN;
		goto out;
	}

	ret = wl1271_ps_elp_wakeup(wl);
	if (ret < 0)
		goto out;

	wl12xx_for_each_wlvif(wl, wlvif) {
		ret = wl1271_acx_rts_threshold(wl, wlvif, value);
		if (ret < 0)
			wl1271_warning("set rts threshold failed: %d", ret);
	}
	wl1271_ps_elp_sleep(wl);

out:
	mutex_unlock(&wl->mutex);

	return ret;
}

static void wl12xx_remove_ie(struct sk_buff *skb, u8 eid, int ieoffset)
{
	int len;
	const u8 *next, *end = skb->data + skb->len;
	u8 *ie = (u8 *)cfg80211_find_ie(eid, skb->data + ieoffset,
					skb->len - ieoffset);
	if (!ie)
		return;
	len = ie[1] + 2;
	next = ie + len;
	memmove(ie, next, end - next);
	skb_trim(skb, skb->len - len);
}

static void wl12xx_remove_vendor_ie(struct sk_buff *skb,
					    unsigned int oui, u8 oui_type,
					    int ieoffset)
{
	int len;
	const u8 *next, *end = skb->data + skb->len;
	u8 *ie = (u8 *)cfg80211_find_vendor_ie(oui, oui_type,
					       skb->data + ieoffset,
					       skb->len - ieoffset);
	if (!ie)
		return;
	len = ie[1] + 2;
	next = ie + len;
	memmove(ie, next, end - next);
	skb_trim(skb, skb->len - len);
}

static int wl1271_ap_set_probe_resp_tmpl(struct wl1271 *wl, u32 rates,
					 struct ieee80211_vif *vif)
{
	struct wl12xx_vif *wlvif = wl12xx_vif_to_data(vif);
	struct sk_buff *skb;
	int ret;

	skb = ieee80211_proberesp_get(wl->hw, vif);
	if (!skb)
		return -EOPNOTSUPP;

	ret = wl1271_cmd_template_set(wl, wlvif->role_id,
				      CMD_TEMPL_AP_PROBE_RESPONSE,
				      skb->data,
				      skb->len, 0,
				      rates);
	dev_kfree_skb(skb);

	if (ret < 0)
		goto out;

	wl1271_debug(DEBUG_AP, "probe response updated");
	set_bit(WLVIF_FLAG_AP_PROBE_RESP_SET, &wlvif->flags);

out:
	return ret;
}

static int wl1271_ap_set_probe_resp_tmpl_legacy(struct wl1271 *wl,
					     struct ieee80211_vif *vif,
					     u8 *probe_rsp_data,
					     size_t probe_rsp_len,
					     u32 rates)
{
	struct wl12xx_vif *wlvif = wl12xx_vif_to_data(vif);
	struct ieee80211_bss_conf *bss_conf = &vif->bss_conf;
	u8 probe_rsp_templ[WL1271_CMD_TEMPL_MAX_SIZE];
	int ssid_ie_offset, ie_offset, templ_len;
	const u8 *ptr;

	/* no need to change probe response if the SSID is set correctly */
	if (wlvif->ssid_len > 0)
		return wl1271_cmd_template_set(wl, wlvif->role_id,
					       CMD_TEMPL_AP_PROBE_RESPONSE,
					       probe_rsp_data,
					       probe_rsp_len, 0,
					       rates);

	if (probe_rsp_len + bss_conf->ssid_len > WL1271_CMD_TEMPL_MAX_SIZE) {
		wl1271_error("probe_rsp template too big");
		return -EINVAL;
	}

	/* start searching from IE offset */
	ie_offset = offsetof(struct ieee80211_mgmt, u.probe_resp.variable);

	ptr = cfg80211_find_ie(WLAN_EID_SSID, probe_rsp_data + ie_offset,
			       probe_rsp_len - ie_offset);
	if (!ptr) {
		wl1271_error("No SSID in beacon!");
		return -EINVAL;
	}

	ssid_ie_offset = ptr - probe_rsp_data;
	ptr += (ptr[1] + 2);

	memcpy(probe_rsp_templ, probe_rsp_data, ssid_ie_offset);

	/* insert SSID from bss_conf */
	probe_rsp_templ[ssid_ie_offset] = WLAN_EID_SSID;
	probe_rsp_templ[ssid_ie_offset + 1] = bss_conf->ssid_len;
	memcpy(probe_rsp_templ + ssid_ie_offset + 2,
	       bss_conf->ssid, bss_conf->ssid_len);
	templ_len = ssid_ie_offset + 2 + bss_conf->ssid_len;

	memcpy(probe_rsp_templ + ssid_ie_offset + 2 + bss_conf->ssid_len,
	       ptr, probe_rsp_len - (ptr - probe_rsp_data));
	templ_len += probe_rsp_len - (ptr - probe_rsp_data);

	return wl1271_cmd_template_set(wl, wlvif->role_id,
				       CMD_TEMPL_AP_PROBE_RESPONSE,
				       probe_rsp_templ,
				       templ_len, 0,
				       rates);
}

static int wl1271_bss_erp_info_changed(struct wl1271 *wl,
				       struct ieee80211_vif *vif,
				       struct ieee80211_bss_conf *bss_conf,
				       u32 changed)
{
	struct wl12xx_vif *wlvif = wl12xx_vif_to_data(vif);
	int ret = 0;

	if (changed & BSS_CHANGED_ERP_SLOT) {
		if (bss_conf->use_short_slot)
			ret = wl1271_acx_slot(wl, wlvif, SLOT_TIME_SHORT);
		else
			ret = wl1271_acx_slot(wl, wlvif, SLOT_TIME_LONG);
		if (ret < 0) {
			wl1271_warning("Set slot time failed %d", ret);
			goto out;
		}
	}

	if (changed & BSS_CHANGED_ERP_PREAMBLE) {
		if (bss_conf->use_short_preamble)
			wl1271_acx_set_preamble(wl, wlvif, ACX_PREAMBLE_SHORT);
		else
			wl1271_acx_set_preamble(wl, wlvif, ACX_PREAMBLE_LONG);
	}

	if (changed & BSS_CHANGED_ERP_CTS_PROT) {
		if (bss_conf->use_cts_prot)
			ret = wl1271_acx_cts_protect(wl, wlvif,
						     CTSPROTECT_ENABLE);
		else
			ret = wl1271_acx_cts_protect(wl, wlvif,
						     CTSPROTECT_DISABLE);
		if (ret < 0) {
			wl1271_warning("Set ctsprotect failed %d", ret);
			goto out;
		}
	}

out:
	return ret;
}

static int wlcore_set_beacon_template(struct wl1271 *wl,
				      struct ieee80211_vif *vif,
				      bool is_ap)
{
	struct wl12xx_vif *wlvif = wl12xx_vif_to_data(vif);
	struct ieee80211_hdr *hdr;
	u32 min_rate;
	int ret;
	int ieoffset = offsetof(struct ieee80211_mgmt,
				u.beacon.variable);
	struct sk_buff *beacon = ieee80211_beacon_get(wl->hw, vif);
	u16 tmpl_id;

	if (!beacon) {
		ret = -EINVAL;
		goto out;
	}

	wl1271_debug(DEBUG_MASTER, "beacon updated");

	ret = wl1271_ssid_set(wlvif, beacon, ieoffset);
	if (ret < 0) {
		dev_kfree_skb(beacon);
		goto out;
	}
	min_rate = wl1271_tx_min_rate_get(wl, wlvif->basic_rate_set);
	tmpl_id = is_ap ? CMD_TEMPL_AP_BEACON :
		CMD_TEMPL_BEACON;
	ret = wl1271_cmd_template_set(wl, wlvif->role_id, tmpl_id,
				      beacon->data,
				      beacon->len, 0,
				      min_rate);
	if (ret < 0) {
		dev_kfree_skb(beacon);
		goto out;
	}

	wlvif->wmm_enabled =
		cfg80211_find_vendor_ie(WLAN_OUI_MICROSOFT,
					WLAN_OUI_TYPE_MICROSOFT_WMM,
					beacon->data + ieoffset,
					beacon->len - ieoffset);

	/*
	 * In case we already have a probe-resp beacon set explicitly
	 * by usermode, don't use the beacon data.
	 */
	if (test_bit(WLVIF_FLAG_AP_PROBE_RESP_SET, &wlvif->flags))
		goto end_bcn;

	/* remove TIM ie from probe response */
	wl12xx_remove_ie(beacon, WLAN_EID_TIM, ieoffset);

	/*
	 * remove p2p ie from probe response.
	 * the fw reponds to probe requests that don't include
	 * the p2p ie. probe requests with p2p ie will be passed,
	 * and will be responded by the supplicant (the spec
	 * forbids including the p2p ie when responding to probe
	 * requests that didn't include it).
	 */
	wl12xx_remove_vendor_ie(beacon, WLAN_OUI_WFA,
				WLAN_OUI_TYPE_WFA_P2P, ieoffset);

	hdr = (struct ieee80211_hdr *) beacon->data;
	hdr->frame_control = cpu_to_le16(IEEE80211_FTYPE_MGMT |
					 IEEE80211_STYPE_PROBE_RESP);
	if (is_ap)
		ret = wl1271_ap_set_probe_resp_tmpl_legacy(wl, vif,
							   beacon->data,
							   beacon->len,
							   min_rate);
	else
		ret = wl1271_cmd_template_set(wl, wlvif->role_id,
					      CMD_TEMPL_PROBE_RESPONSE,
					      beacon->data,
					      beacon->len, 0,
					      min_rate);
end_bcn:
	dev_kfree_skb(beacon);
	if (ret < 0)
		goto out;

out:
	return ret;
}

static int wl1271_bss_beacon_info_changed(struct wl1271 *wl,
					  struct ieee80211_vif *vif,
					  struct ieee80211_bss_conf *bss_conf,
					  u32 changed)
{
	struct wl12xx_vif *wlvif = wl12xx_vif_to_data(vif);
	bool is_ap = (wlvif->bss_type == BSS_TYPE_AP_BSS);
	int ret = 0;

	if (changed & BSS_CHANGED_BEACON_INT) {
		wl1271_debug(DEBUG_MASTER, "beacon interval updated: %d",
			bss_conf->beacon_int);

		wlvif->beacon_int = bss_conf->beacon_int;
	}

	if ((changed & BSS_CHANGED_AP_PROBE_RESP) && is_ap) {
		u32 rate = wl1271_tx_min_rate_get(wl, wlvif->basic_rate_set);

		wl1271_ap_set_probe_resp_tmpl(wl, rate, vif);
	}

	if (changed & BSS_CHANGED_BEACON) {
		ret = wlcore_set_beacon_template(wl, vif, is_ap);
		if (ret < 0)
			goto out;
	}

out:
	if (ret != 0)
		wl1271_error("beacon info change failed: %d", ret);
	return ret;
}

/* AP mode changes */
static void wl1271_bss_info_changed_ap(struct wl1271 *wl,
				       struct ieee80211_vif *vif,
				       struct ieee80211_bss_conf *bss_conf,
				       u32 changed)
{
	struct wl12xx_vif *wlvif = wl12xx_vif_to_data(vif);
	int ret = 0;

	if (changed & BSS_CHANGED_BASIC_RATES) {
		u32 rates = bss_conf->basic_rates;

		wlvif->basic_rate_set = wl1271_tx_enabled_rates_get(wl, rates,
								 wlvif->band);
		wlvif->basic_rate = wl1271_tx_min_rate_get(wl,
							wlvif->basic_rate_set);

		ret = wl1271_init_ap_rates(wl, wlvif);
		if (ret < 0) {
			wl1271_error("AP rate policy change failed %d", ret);
			goto out;
		}

		ret = wl1271_ap_init_templates(wl, vif);
		if (ret < 0)
			goto out;

		ret = wl1271_ap_set_probe_resp_tmpl(wl, wlvif->basic_rate, vif);
		if (ret < 0)
			goto out;

		ret = wlcore_set_beacon_template(wl, vif, true);
		if (ret < 0)
			goto out;
	}

	ret = wl1271_bss_beacon_info_changed(wl, vif, bss_conf, changed);
	if (ret < 0)
		goto out;

	if (changed & BSS_CHANGED_BEACON_ENABLED) {
		if (bss_conf->enable_beacon) {
			if (!test_bit(WLVIF_FLAG_AP_STARTED, &wlvif->flags)) {
				ret = wl12xx_cmd_role_start_ap(wl, wlvif);
				if (ret < 0)
					goto out;

				ret = wl1271_ap_init_hwenc(wl, wlvif);
				if (ret < 0)
					goto out;

				set_bit(WLVIF_FLAG_AP_STARTED, &wlvif->flags);
				wl1271_debug(DEBUG_AP, "started AP");
			}
		} else {
			if (test_bit(WLVIF_FLAG_AP_STARTED, &wlvif->flags)) {
				ret = wl12xx_cmd_role_stop_ap(wl, wlvif);
				if (ret < 0)
					goto out;

				clear_bit(WLVIF_FLAG_AP_STARTED, &wlvif->flags);
				clear_bit(WLVIF_FLAG_AP_PROBE_RESP_SET,
					  &wlvif->flags);
				wl1271_debug(DEBUG_AP, "stopped AP");
			}
		}
	}

	ret = wl1271_bss_erp_info_changed(wl, vif, bss_conf, changed);
	if (ret < 0)
		goto out;

	/* Handle HT information change */
	if ((changed & BSS_CHANGED_HT) &&
	    (bss_conf->chandef.width != NL80211_CHAN_WIDTH_20_NOHT)) {
		ret = wl1271_acx_set_ht_information(wl, wlvif,
					bss_conf->ht_operation_mode);
		if (ret < 0) {
			wl1271_warning("Set ht information failed %d", ret);
			goto out;
		}
	}

out:
	return;
}

static int wlcore_set_bssid(struct wl1271 *wl, struct wl12xx_vif *wlvif,
			    struct ieee80211_bss_conf *bss_conf,
			    u32 sta_rate_set)
{
	u32 rates;
	int ret;

	wl1271_debug(DEBUG_MAC80211,
	     "changed_bssid: %pM, aid: %d, bcn_int: %d, brates: 0x%x sta_rate_set: 0x%x",
	     bss_conf->bssid, bss_conf->aid,
	     bss_conf->beacon_int,
	     bss_conf->basic_rates, sta_rate_set);

	wlvif->beacon_int = bss_conf->beacon_int;
	rates = bss_conf->basic_rates;
	wlvif->basic_rate_set =
		wl1271_tx_enabled_rates_get(wl, rates,
					    wlvif->band);
	wlvif->basic_rate =
		wl1271_tx_min_rate_get(wl,
				       wlvif->basic_rate_set);

	if (sta_rate_set)
		wlvif->rate_set =
			wl1271_tx_enabled_rates_get(wl,
						sta_rate_set,
						wlvif->band);

	/* we only support sched_scan while not connected */
	if (wl->sched_vif == wlvif)
		wl->ops->sched_scan_stop(wl, wlvif);

	ret = wl1271_acx_sta_rate_policies(wl, wlvif);
	if (ret < 0)
		return ret;

	ret = wl12xx_cmd_build_null_data(wl, wlvif);
	if (ret < 0)
		return ret;

	ret = wl1271_build_qos_null_data(wl, wl12xx_wlvif_to_vif(wlvif));
	if (ret < 0)
		return ret;

	wlcore_set_ssid(wl, wlvif);

	set_bit(WLVIF_FLAG_IN_USE, &wlvif->flags);

	return 0;
}

static int wlcore_clear_bssid(struct wl1271 *wl, struct wl12xx_vif *wlvif)
{
	int ret;

	/* revert back to minimum rates for the current band */
	wl1271_set_band_rate(wl, wlvif);
	wlvif->basic_rate = wl1271_tx_min_rate_get(wl, wlvif->basic_rate_set);

	ret = wl1271_acx_sta_rate_policies(wl, wlvif);
	if (ret < 0)
		return ret;

	if (wlvif->bss_type == BSS_TYPE_STA_BSS &&
	    test_bit(WLVIF_FLAG_IN_USE, &wlvif->flags)) {
		ret = wl12xx_cmd_role_stop_sta(wl, wlvif);
		if (ret < 0)
			return ret;
	}

	clear_bit(WLVIF_FLAG_IN_USE, &wlvif->flags);
	return 0;
}
/* STA/IBSS mode changes */
static void wl1271_bss_info_changed_sta(struct wl1271 *wl,
					struct ieee80211_vif *vif,
					struct ieee80211_bss_conf *bss_conf,
					u32 changed)
{
	struct wl12xx_vif *wlvif = wl12xx_vif_to_data(vif);
	bool do_join = false;
	bool is_ibss = (wlvif->bss_type == BSS_TYPE_IBSS);
	bool ibss_joined = false;
	u32 sta_rate_set = 0;
	int ret;
	struct ieee80211_sta *sta;
	bool sta_exists = false;
	struct ieee80211_sta_ht_cap sta_ht_cap;

	if (is_ibss) {
		ret = wl1271_bss_beacon_info_changed(wl, vif, bss_conf,
						     changed);
		if (ret < 0)
			goto out;
	}

	if (changed & BSS_CHANGED_IBSS) {
		if (bss_conf->ibss_joined) {
			set_bit(WLVIF_FLAG_IBSS_JOINED, &wlvif->flags);
			ibss_joined = true;
		} else {
			wlcore_unset_assoc(wl, wlvif);
			wl12xx_cmd_role_stop_sta(wl, wlvif);
		}
	}

	if ((changed & BSS_CHANGED_BEACON_INT) && ibss_joined)
		do_join = true;

	/* Need to update the SSID (for filtering etc) */
	if ((changed & BSS_CHANGED_BEACON) && ibss_joined)
		do_join = true;

	if ((changed & BSS_CHANGED_BEACON_ENABLED) && ibss_joined) {
		wl1271_debug(DEBUG_ADHOC, "ad-hoc beaconing: %s",
			     bss_conf->enable_beacon ? "enabled" : "disabled");

		do_join = true;
	}

	if (changed & BSS_CHANGED_CQM) {
		bool enable = false;
		if (bss_conf->cqm_rssi_thold)
			enable = true;
		ret = wl1271_acx_rssi_snr_trigger(wl, wlvif, enable,
						  bss_conf->cqm_rssi_thold,
						  bss_conf->cqm_rssi_hyst);
		if (ret < 0)
			goto out;
		wlvif->rssi_thold = bss_conf->cqm_rssi_thold;
	}

	if (changed & (BSS_CHANGED_BSSID | BSS_CHANGED_HT |
		       BSS_CHANGED_ASSOC)) {
		rcu_read_lock();
		sta = ieee80211_find_sta(vif, bss_conf->bssid);
		if (sta) {
			u8 *rx_mask = sta->ht_cap.mcs.rx_mask;

			/* save the supp_rates of the ap */
			sta_rate_set = sta->supp_rates[wlvif->band];
			if (sta->ht_cap.ht_supported)
				sta_rate_set |=
					(rx_mask[0] << HW_HT_RATES_OFFSET) |
					(rx_mask[1] << HW_MIMO_RATES_OFFSET);
			sta_ht_cap = sta->ht_cap;
			sta_exists = true;
		}

		rcu_read_unlock();
	}

	if (changed & BSS_CHANGED_BSSID) {
		if (!is_zero_ether_addr(bss_conf->bssid)) {
			ret = wlcore_set_bssid(wl, wlvif, bss_conf,
					       sta_rate_set);
			if (ret < 0)
				goto out;

			/* Need to update the BSSID (for filtering etc) */
			do_join = true;
		} else {
			ret = wlcore_clear_bssid(wl, wlvif);
			if (ret < 0)
				goto out;
		}
	}

	if (changed & BSS_CHANGED_IBSS) {
		wl1271_debug(DEBUG_ADHOC, "ibss_joined: %d",
			     bss_conf->ibss_joined);

		if (bss_conf->ibss_joined) {
			u32 rates = bss_conf->basic_rates;
			wlvif->basic_rate_set =
				wl1271_tx_enabled_rates_get(wl, rates,
							    wlvif->band);
			wlvif->basic_rate =
				wl1271_tx_min_rate_get(wl,
						       wlvif->basic_rate_set);

			/* by default, use 11b + OFDM rates */
			wlvif->rate_set = CONF_TX_IBSS_DEFAULT_RATES;
			ret = wl1271_acx_sta_rate_policies(wl, wlvif);
			if (ret < 0)
				goto out;
		}
	}

	ret = wl1271_bss_erp_info_changed(wl, vif, bss_conf, changed);
	if (ret < 0)
		goto out;

	if (do_join) {
		ret = wlcore_join(wl, wlvif);
		if (ret < 0) {
			wl1271_warning("cmd join failed %d", ret);
			goto out;
		}
	}

	if (changed & BSS_CHANGED_ASSOC) {
		if (bss_conf->assoc) {
			ret = wlcore_set_assoc(wl, wlvif, bss_conf,
					       sta_rate_set);
			if (ret < 0)
				goto out;

			if (test_bit(WLVIF_FLAG_STA_AUTHORIZED, &wlvif->flags))
				wl12xx_set_authorized(wl, wlvif);
		} else {
			wlcore_unset_assoc(wl, wlvif);
		}
	}

	if (changed & BSS_CHANGED_PS) {
		if ((bss_conf->ps) &&
		    test_bit(WLVIF_FLAG_STA_ASSOCIATED, &wlvif->flags) &&
		    !test_bit(WLVIF_FLAG_IN_PS, &wlvif->flags)) {
			int ps_mode;
			char *ps_mode_str;

			if (wl->conf.conn.forced_ps) {
				ps_mode = STATION_POWER_SAVE_MODE;
				ps_mode_str = "forced";
			} else {
				ps_mode = STATION_AUTO_PS_MODE;
				ps_mode_str = "auto";
			}

			wl1271_debug(DEBUG_PSM, "%s ps enabled", ps_mode_str);

			ret = wl1271_ps_set_mode(wl, wlvif, ps_mode);
			if (ret < 0)
				wl1271_warning("enter %s ps failed %d",
					       ps_mode_str, ret);
		} else if (!bss_conf->ps &&
			   test_bit(WLVIF_FLAG_IN_PS, &wlvif->flags)) {
			wl1271_debug(DEBUG_PSM, "auto ps disabled");

			ret = wl1271_ps_set_mode(wl, wlvif,
						 STATION_ACTIVE_MODE);
			if (ret < 0)
				wl1271_warning("exit auto ps failed %d", ret);
		}
	}

	/* Handle new association with HT. Do this after join. */
	if (sta_exists &&
	    (changed & BSS_CHANGED_HT)) {
		bool enabled =
			bss_conf->chandef.width != NL80211_CHAN_WIDTH_20_NOHT;

		ret = wlcore_hw_set_peer_cap(wl,
					     &sta_ht_cap,
					     enabled,
					     wlvif->rate_set,
					     wlvif->sta.hlid);
		if (ret < 0) {
			wl1271_warning("Set ht cap failed %d", ret);
			goto out;

		}

		if (enabled) {
			ret = wl1271_acx_set_ht_information(wl, wlvif,
						bss_conf->ht_operation_mode);
			if (ret < 0) {
				wl1271_warning("Set ht information failed %d",
					       ret);
				goto out;
			}
		}
	}

	/* Handle arp filtering. Done after join. */
	if ((changed & BSS_CHANGED_ARP_FILTER) ||
	    (!is_ibss && (changed & BSS_CHANGED_QOS))) {
		__be32 addr = bss_conf->arp_addr_list[0];
		wlvif->sta.qos = bss_conf->qos;
		WARN_ON(wlvif->bss_type != BSS_TYPE_STA_BSS);

		if (bss_conf->arp_addr_cnt == 1 &&
		    bss_conf->arp_filter_enabled) {
			wlvif->ip_addr = addr;
			/*
			 * The template should have been configured only upon
			 * association. however, it seems that the correct ip
			 * isn't being set (when sending), so we have to
			 * reconfigure the template upon every ip change.
			 */
			ret = wl1271_cmd_build_arp_rsp(wl, wlvif);
			if (ret < 0) {
				wl1271_warning("build arp rsp failed: %d", ret);
				goto out;
			}

			ret = wl1271_acx_arp_ip_filter(wl, wlvif,
				(ACX_ARP_FILTER_ARP_FILTERING |
				 ACX_ARP_FILTER_AUTO_ARP),
				addr);
		} else {
			wlvif->ip_addr = 0;
			ret = wl1271_acx_arp_ip_filter(wl, wlvif, 0, addr);
		}

		if (ret < 0)
			goto out;
	}

out:
	return;
}

static void wl1271_op_bss_info_changed(struct ieee80211_hw *hw,
				       struct ieee80211_vif *vif,
				       struct ieee80211_bss_conf *bss_conf,
				       u32 changed)
{
	struct wl1271 *wl = hw->priv;
	struct wl12xx_vif *wlvif = wl12xx_vif_to_data(vif);
	bool is_ap = (wlvif->bss_type == BSS_TYPE_AP_BSS);
	int ret;

	wl1271_debug(DEBUG_MAC80211, "mac80211 bss info role %d changed 0x%x",
		     wlvif->role_id, (int)changed);

	/*
	 * make sure to cancel pending disconnections if our association
	 * state changed
	 */
	if (!is_ap && (changed & BSS_CHANGED_ASSOC))
		cancel_delayed_work_sync(&wlvif->connection_loss_work);

	if (is_ap && (changed & BSS_CHANGED_BEACON_ENABLED) &&
	    !bss_conf->enable_beacon)
		wl1271_tx_flush(wl);

	mutex_lock(&wl->mutex);

	if (unlikely(wl->state != WLCORE_STATE_ON))
		goto out;

	if (unlikely(!test_bit(WLVIF_FLAG_INITIALIZED, &wlvif->flags)))
		goto out;

	ret = wl1271_ps_elp_wakeup(wl);
	if (ret < 0)
		goto out;

	if (is_ap)
		wl1271_bss_info_changed_ap(wl, vif, bss_conf, changed);
	else
		wl1271_bss_info_changed_sta(wl, vif, bss_conf, changed);

	wl1271_ps_elp_sleep(wl);

out:
	mutex_unlock(&wl->mutex);
}

static int wlcore_op_add_chanctx(struct ieee80211_hw *hw,
				 struct ieee80211_chanctx_conf *ctx)
{
	wl1271_debug(DEBUG_MAC80211, "mac80211 add chanctx %d (type %d)",
		     ieee80211_frequency_to_channel(ctx->def.chan->center_freq),
		     cfg80211_get_chandef_type(&ctx->def));
	return 0;
}

static void wlcore_op_remove_chanctx(struct ieee80211_hw *hw,
				     struct ieee80211_chanctx_conf *ctx)
{
	wl1271_debug(DEBUG_MAC80211, "mac80211 remove chanctx %d (type %d)",
		     ieee80211_frequency_to_channel(ctx->def.chan->center_freq),
		     cfg80211_get_chandef_type(&ctx->def));
}

static void wlcore_op_change_chanctx(struct ieee80211_hw *hw,
				     struct ieee80211_chanctx_conf *ctx,
				     u32 changed)
{
	wl1271_debug(DEBUG_MAC80211,
		     "mac80211 change chanctx %d (type %d) changed 0x%x",
		     ieee80211_frequency_to_channel(ctx->def.chan->center_freq),
		     cfg80211_get_chandef_type(&ctx->def), changed);
}

static int wlcore_op_assign_vif_chanctx(struct ieee80211_hw *hw,
					struct ieee80211_vif *vif,
					struct ieee80211_chanctx_conf *ctx)
{
	struct wl1271 *wl = hw->priv;
	struct wl12xx_vif *wlvif = wl12xx_vif_to_data(vif);
	int channel = ieee80211_frequency_to_channel(
		ctx->def.chan->center_freq);

	wl1271_debug(DEBUG_MAC80211,
		     "mac80211 assign chanctx (role %d) %d (type %d)",
		     wlvif->role_id, channel, cfg80211_get_chandef_type(&ctx->def));

	mutex_lock(&wl->mutex);

	wlvif->band = ctx->def.chan->band;
	wlvif->channel = channel;
	wlvif->channel_type = cfg80211_get_chandef_type(&ctx->def);

	/* update default rates according to the band */
	wl1271_set_band_rate(wl, wlvif);

	mutex_unlock(&wl->mutex);

	return 0;
}

static void wlcore_op_unassign_vif_chanctx(struct ieee80211_hw *hw,
					   struct ieee80211_vif *vif,
					   struct ieee80211_chanctx_conf *ctx)
{
	struct wl1271 *wl = hw->priv;
	struct wl12xx_vif *wlvif = wl12xx_vif_to_data(vif);

	wl1271_debug(DEBUG_MAC80211,
		     "mac80211 unassign chanctx (role %d) %d (type %d)",
		     wlvif->role_id,
		     ieee80211_frequency_to_channel(ctx->def.chan->center_freq),
		     cfg80211_get_chandef_type(&ctx->def));

	wl1271_tx_flush(wl);
}

static int wl1271_op_conf_tx(struct ieee80211_hw *hw,
			     struct ieee80211_vif *vif, u16 queue,
			     const struct ieee80211_tx_queue_params *params)
{
	struct wl1271 *wl = hw->priv;
	struct wl12xx_vif *wlvif = wl12xx_vif_to_data(vif);
	u8 ps_scheme;
	int ret = 0;

	mutex_lock(&wl->mutex);

	wl1271_debug(DEBUG_MAC80211, "mac80211 conf tx %d", queue);

	if (params->uapsd)
		ps_scheme = CONF_PS_SCHEME_UPSD_TRIGGER;
	else
		ps_scheme = CONF_PS_SCHEME_LEGACY;

	if (!test_bit(WLVIF_FLAG_INITIALIZED, &wlvif->flags))
		goto out;

	ret = wl1271_ps_elp_wakeup(wl);
	if (ret < 0)
		goto out;

	/*
	 * the txop is confed in units of 32us by the mac80211,
	 * we need us
	 */
	ret = wl1271_acx_ac_cfg(wl, wlvif, wl1271_tx_get_queue(queue),
				params->cw_min, params->cw_max,
				params->aifs, params->txop << 5);
	if (ret < 0)
		goto out_sleep;

	ret = wl1271_acx_tid_cfg(wl, wlvif, wl1271_tx_get_queue(queue),
				 CONF_CHANNEL_TYPE_EDCF,
				 wl1271_tx_get_queue(queue),
				 ps_scheme, CONF_ACK_POLICY_LEGACY,
				 0, 0);

out_sleep:
	wl1271_ps_elp_sleep(wl);

out:
	mutex_unlock(&wl->mutex);

	return ret;
}

static u64 wl1271_op_get_tsf(struct ieee80211_hw *hw,
			     struct ieee80211_vif *vif)
{

	struct wl1271 *wl = hw->priv;
	struct wl12xx_vif *wlvif = wl12xx_vif_to_data(vif);
	u64 mactime = ULLONG_MAX;
	int ret;

	wl1271_debug(DEBUG_MAC80211, "mac80211 get tsf");

	mutex_lock(&wl->mutex);

	if (unlikely(wl->state != WLCORE_STATE_ON))
		goto out;

	ret = wl1271_ps_elp_wakeup(wl);
	if (ret < 0)
		goto out;

	ret = wl12xx_acx_tsf_info(wl, wlvif, &mactime);
	if (ret < 0)
		goto out_sleep;

out_sleep:
	wl1271_ps_elp_sleep(wl);

out:
	mutex_unlock(&wl->mutex);
	return mactime;
}

static int wl1271_op_get_survey(struct ieee80211_hw *hw, int idx,
				struct survey_info *survey)
{
	struct ieee80211_conf *conf = &hw->conf;

	if (idx != 0)
		return -ENOENT;

	survey->channel = conf->channel;
	survey->filled = 0;
	return 0;
}

static int wl1271_allocate_sta(struct wl1271 *wl,
			     struct wl12xx_vif *wlvif,
			     struct ieee80211_sta *sta)
{
	struct wl1271_station *wl_sta;
	int ret;


	if (wl->active_sta_count >= AP_MAX_STATIONS) {
		wl1271_warning("could not allocate HLID - too much stations");
		return -EBUSY;
	}

	wl_sta = (struct wl1271_station *)sta->drv_priv;
	ret = wl12xx_allocate_link(wl, wlvif, &wl_sta->hlid);
	if (ret < 0) {
		wl1271_warning("could not allocate HLID - too many links");
		return -EBUSY;
	}

	set_bit(wl_sta->hlid, wlvif->ap.sta_hlid_map);
	memcpy(wl->links[wl_sta->hlid].addr, sta->addr, ETH_ALEN);
	wl->active_sta_count++;
	return 0;
}

void wl1271_free_sta(struct wl1271 *wl, struct wl12xx_vif *wlvif, u8 hlid)
{
	if (!test_bit(hlid, wlvif->ap.sta_hlid_map))
		return;

	clear_bit(hlid, wlvif->ap.sta_hlid_map);
	__clear_bit(hlid, &wl->ap_ps_map);
	__clear_bit(hlid, (unsigned long *)&wl->ap_fw_ps_map);
	wl12xx_free_link(wl, wlvif, &hlid);
	wl->active_sta_count--;

	/*
	 * rearm the tx watchdog when the last STA is freed - give the FW a
	 * chance to return STA-buffered packets before complaining.
	 */
	if (wl->active_sta_count == 0)
		wl12xx_rearm_tx_watchdog_locked(wl);
}

static int wl12xx_sta_add(struct wl1271 *wl,
			  struct wl12xx_vif *wlvif,
			  struct ieee80211_sta *sta)
{
	struct wl1271_station *wl_sta;
	int ret = 0;
	u8 hlid;

	wl1271_debug(DEBUG_MAC80211, "mac80211 add sta %d", (int)sta->aid);

	ret = wl1271_allocate_sta(wl, wlvif, sta);
	if (ret < 0)
		return ret;

	wl_sta = (struct wl1271_station *)sta->drv_priv;
	hlid = wl_sta->hlid;

	ret = wl12xx_cmd_add_peer(wl, wlvif, sta, hlid);
	if (ret < 0)
		wl1271_free_sta(wl, wlvif, hlid);

	return ret;
}

static int wl12xx_sta_remove(struct wl1271 *wl,
			     struct wl12xx_vif *wlvif,
			     struct ieee80211_sta *sta)
{
	struct wl1271_station *wl_sta;
	int ret = 0, id;

	wl1271_debug(DEBUG_MAC80211, "mac80211 remove sta %d", (int)sta->aid);

	wl_sta = (struct wl1271_station *)sta->drv_priv;
	id = wl_sta->hlid;
	if (WARN_ON(!test_bit(id, wlvif->ap.sta_hlid_map)))
		return -EINVAL;

	ret = wl12xx_cmd_remove_peer(wl, wl_sta->hlid);
	if (ret < 0)
		return ret;

	wl1271_free_sta(wl, wlvif, wl_sta->hlid);
	return ret;
}

static void wlcore_roc_if_possible(struct wl1271 *wl,
				   struct wl12xx_vif *wlvif)
{
	if (find_first_bit(wl->roc_map,
			   WL12XX_MAX_ROLES) < WL12XX_MAX_ROLES)
		return;

	if (WARN_ON(wlvif->role_id == WL12XX_INVALID_ROLE_ID))
		return;

	wl12xx_roc(wl, wlvif, wlvif->role_id, wlvif->band, wlvif->channel);
}

static void wlcore_update_inconn_sta(struct wl1271 *wl,
				     struct wl12xx_vif *wlvif,
				     struct wl1271_station *wl_sta,
				     bool in_connection)
{
	if (in_connection) {
		if (WARN_ON(wl_sta->in_connection))
			return;
		wl_sta->in_connection = true;
		if (!wlvif->inconn_count++)
			wlcore_roc_if_possible(wl, wlvif);
	} else {
		if (!wl_sta->in_connection)
			return;

		wl_sta->in_connection = false;
		wlvif->inconn_count--;
		if (WARN_ON(wlvif->inconn_count < 0))
			return;

		if (!wlvif->inconn_count)
			if (test_bit(wlvif->role_id, wl->roc_map))
				wl12xx_croc(wl, wlvif->role_id);
	}
}

static int wl12xx_update_sta_state(struct wl1271 *wl,
				   struct wl12xx_vif *wlvif,
				   struct ieee80211_sta *sta,
				   enum ieee80211_sta_state old_state,
				   enum ieee80211_sta_state new_state)
{
	struct wl1271_station *wl_sta;
	u8 hlid;
	bool is_ap = wlvif->bss_type == BSS_TYPE_AP_BSS;
	bool is_sta = wlvif->bss_type == BSS_TYPE_STA_BSS;
	int ret;

	wl_sta = (struct wl1271_station *)sta->drv_priv;
	hlid = wl_sta->hlid;

	/* Add station (AP mode) */
	if (is_ap &&
	    old_state == IEEE80211_STA_NOTEXIST &&
	    new_state == IEEE80211_STA_NONE) {
		ret = wl12xx_sta_add(wl, wlvif, sta);
		if (ret)
			return ret;

		wlcore_update_inconn_sta(wl, wlvif, wl_sta, true);
	}

	/* Remove station (AP mode) */
	if (is_ap &&
	    old_state == IEEE80211_STA_NONE &&
	    new_state == IEEE80211_STA_NOTEXIST) {
		/* must not fail */
		wl12xx_sta_remove(wl, wlvif, sta);

		wlcore_update_inconn_sta(wl, wlvif, wl_sta, false);
	}

	/* Authorize station (AP mode) */
	if (is_ap &&
	    new_state == IEEE80211_STA_AUTHORIZED) {
		ret = wl12xx_cmd_set_peer_state(wl, wlvif, hlid);
		if (ret < 0)
			return ret;

		ret = wl1271_acx_set_ht_capabilities(wl, &sta->ht_cap, true,
						     hlid);
		if (ret)
			return ret;

		wlcore_update_inconn_sta(wl, wlvif, wl_sta, false);
	}

	/* Authorize station */
	if (is_sta &&
	    new_state == IEEE80211_STA_AUTHORIZED) {
		set_bit(WLVIF_FLAG_STA_AUTHORIZED, &wlvif->flags);
		ret = wl12xx_set_authorized(wl, wlvif);
		if (ret)
			return ret;
	}

	if (is_sta &&
	    old_state == IEEE80211_STA_AUTHORIZED &&
	    new_state == IEEE80211_STA_ASSOC) {
		clear_bit(WLVIF_FLAG_STA_AUTHORIZED, &wlvif->flags);
		clear_bit(WLVIF_FLAG_STA_STATE_SENT, &wlvif->flags);
	}

	/* clear ROCs on failure or authorization */
	if (is_sta &&
	    (new_state == IEEE80211_STA_AUTHORIZED ||
	     new_state == IEEE80211_STA_NOTEXIST)) {
		if (test_bit(wlvif->role_id, wl->roc_map))
			wl12xx_croc(wl, wlvif->role_id);
	}

	if (is_sta &&
	    old_state == IEEE80211_STA_NOTEXIST &&
	    new_state == IEEE80211_STA_NONE) {
		if (find_first_bit(wl->roc_map,
				   WL12XX_MAX_ROLES) >= WL12XX_MAX_ROLES) {
			WARN_ON(wlvif->role_id == WL12XX_INVALID_ROLE_ID);
			wl12xx_roc(wl, wlvif, wlvif->role_id,
				   wlvif->band, wlvif->channel);
		}
	}
	return 0;
}

static int wl12xx_op_sta_state(struct ieee80211_hw *hw,
			       struct ieee80211_vif *vif,
			       struct ieee80211_sta *sta,
			       enum ieee80211_sta_state old_state,
			       enum ieee80211_sta_state new_state)
{
	struct wl1271 *wl = hw->priv;
	struct wl12xx_vif *wlvif = wl12xx_vif_to_data(vif);
	int ret;

	wl1271_debug(DEBUG_MAC80211, "mac80211 sta %d state=%d->%d",
		     sta->aid, old_state, new_state);

	mutex_lock(&wl->mutex);

	if (unlikely(wl->state != WLCORE_STATE_ON)) {
		ret = -EBUSY;
		goto out;
	}

	ret = wl1271_ps_elp_wakeup(wl);
	if (ret < 0)
		goto out;

	ret = wl12xx_update_sta_state(wl, wlvif, sta, old_state, new_state);

	wl1271_ps_elp_sleep(wl);
out:
	mutex_unlock(&wl->mutex);
	if (new_state < old_state)
		return 0;
	return ret;
}

static int wl1271_op_ampdu_action(struct ieee80211_hw *hw,
				  struct ieee80211_vif *vif,
				  enum ieee80211_ampdu_mlme_action action,
				  struct ieee80211_sta *sta, u16 tid, u16 *ssn,
				  u8 buf_size)
{
	struct wl1271 *wl = hw->priv;
	struct wl12xx_vif *wlvif = wl12xx_vif_to_data(vif);
	int ret;
	u8 hlid, *ba_bitmap;

	wl1271_debug(DEBUG_MAC80211, "mac80211 ampdu action %d tid %d", action,
		     tid);

	/* sanity check - the fields in FW are only 8bits wide */
	if (WARN_ON(tid > 0xFF))
		return -ENOTSUPP;

	mutex_lock(&wl->mutex);

	if (unlikely(wl->state != WLCORE_STATE_ON)) {
		ret = -EAGAIN;
		goto out;
	}

	if (wlvif->bss_type == BSS_TYPE_STA_BSS) {
		hlid = wlvif->sta.hlid;
	} else if (wlvif->bss_type == BSS_TYPE_AP_BSS) {
		struct wl1271_station *wl_sta;

		wl_sta = (struct wl1271_station *)sta->drv_priv;
		hlid = wl_sta->hlid;
	} else {
		ret = -EINVAL;
		goto out;
	}

	ba_bitmap = &wl->links[hlid].ba_bitmap;

	ret = wl1271_ps_elp_wakeup(wl);
	if (ret < 0)
		goto out;

	wl1271_debug(DEBUG_MAC80211, "mac80211 ampdu: Rx tid %d action %d",
		     tid, action);

	switch (action) {
	case IEEE80211_AMPDU_RX_START:
		if (!wlvif->ba_support || !wlvif->ba_allowed) {
			ret = -ENOTSUPP;
			break;
		}

		if (wl->ba_rx_session_count >= RX_BA_MAX_SESSIONS) {
			ret = -EBUSY;
			wl1271_error("exceeded max RX BA sessions");
			break;
		}

		if (*ba_bitmap & BIT(tid)) {
			ret = -EINVAL;
			wl1271_error("cannot enable RX BA session on active "
				     "tid: %d", tid);
			break;
		}

		ret = wl12xx_acx_set_ba_receiver_session(wl, tid, *ssn, true,
							 hlid);
		if (!ret) {
			*ba_bitmap |= BIT(tid);
			wl->ba_rx_session_count++;
		}
		break;

	case IEEE80211_AMPDU_RX_STOP:
		if (!(*ba_bitmap & BIT(tid))) {
			/*
			 * this happens on reconfig - so only output a debug
			 * message for now, and don't fail the function.
			 */
			wl1271_debug(DEBUG_MAC80211,
				     "no active RX BA session on tid: %d",
				     tid);
			ret = 0;
			break;
		}

		ret = wl12xx_acx_set_ba_receiver_session(wl, tid, 0, false,
							 hlid);
		if (!ret) {
			*ba_bitmap &= ~BIT(tid);
			wl->ba_rx_session_count--;
		}
		break;

	/*
	 * The BA initiator session management in FW independently.
	 * Falling break here on purpose for all TX APDU commands.
	 */
	case IEEE80211_AMPDU_TX_START:
	case IEEE80211_AMPDU_TX_STOP_CONT:
	case IEEE80211_AMPDU_TX_STOP_FLUSH:
	case IEEE80211_AMPDU_TX_STOP_FLUSH_CONT:
	case IEEE80211_AMPDU_TX_OPERATIONAL:
		ret = -EINVAL;
		break;

	default:
		wl1271_error("Incorrect ampdu action id=%x\n", action);
		ret = -EINVAL;
	}

	wl1271_ps_elp_sleep(wl);

out:
	mutex_unlock(&wl->mutex);

	return ret;
}

static int wl12xx_set_bitrate_mask(struct ieee80211_hw *hw,
				   struct ieee80211_vif *vif,
				   const struct cfg80211_bitrate_mask *mask)
{
	struct wl12xx_vif *wlvif = wl12xx_vif_to_data(vif);
	struct wl1271 *wl = hw->priv;
	int i, ret = 0;

	wl1271_debug(DEBUG_MAC80211, "mac80211 set_bitrate_mask 0x%x 0x%x",
		mask->control[NL80211_BAND_2GHZ].legacy,
		mask->control[NL80211_BAND_5GHZ].legacy);

	mutex_lock(&wl->mutex);

	for (i = 0; i < WLCORE_NUM_BANDS; i++)
		wlvif->bitrate_masks[i] =
			wl1271_tx_enabled_rates_get(wl,
						    mask->control[i].legacy,
						    i);

	if (unlikely(wl->state != WLCORE_STATE_ON))
		goto out;

	if (wlvif->bss_type == BSS_TYPE_STA_BSS &&
	    !test_bit(WLVIF_FLAG_STA_ASSOCIATED, &wlvif->flags)) {

		ret = wl1271_ps_elp_wakeup(wl);
		if (ret < 0)
			goto out;

		wl1271_set_band_rate(wl, wlvif);
		wlvif->basic_rate =
			wl1271_tx_min_rate_get(wl, wlvif->basic_rate_set);
		ret = wl1271_acx_sta_rate_policies(wl, wlvif);

		wl1271_ps_elp_sleep(wl);
	}
out:
	mutex_unlock(&wl->mutex);

	return ret;
}

static void wl12xx_op_channel_switch(struct ieee80211_hw *hw,
				     struct ieee80211_channel_switch *ch_switch)
{
	struct wl1271 *wl = hw->priv;
	struct wl12xx_vif *wlvif;
	int ret;

	wl1271_debug(DEBUG_MAC80211, "mac80211 channel switch");

	wl1271_tx_flush(wl);

	mutex_lock(&wl->mutex);

	if (unlikely(wl->state == WLCORE_STATE_OFF)) {
		wl12xx_for_each_wlvif_sta(wl, wlvif) {
			struct ieee80211_vif *vif = wl12xx_wlvif_to_vif(wlvif);
			ieee80211_chswitch_done(vif, false);
		}
		goto out;
	} else if (unlikely(wl->state != WLCORE_STATE_ON)) {
		goto out;
	}

	ret = wl1271_ps_elp_wakeup(wl);
	if (ret < 0)
		goto out;

	/* TODO: change mac80211 to pass vif as param */
	wl12xx_for_each_wlvif_sta(wl, wlvif) {
		unsigned long delay_usec;

		ret = wl->ops->channel_switch(wl, wlvif, ch_switch);
		if (ret)
			goto out_sleep;

		set_bit(WLVIF_FLAG_CS_PROGRESS, &wlvif->flags);

		/* indicate failure 5 seconds after channel switch time */
		delay_usec = ieee80211_tu_to_usec(wlvif->beacon_int) *
			     ch_switch->count;
		ieee80211_queue_delayed_work(hw, &wlvif->channel_switch_work,
				usecs_to_jiffies(delay_usec) +
				msecs_to_jiffies(5000));
	}

out_sleep:
	wl1271_ps_elp_sleep(wl);

out:
	mutex_unlock(&wl->mutex);
}

static void wlcore_op_flush(struct ieee80211_hw *hw, bool drop)
{
	struct wl1271 *wl = hw->priv;

	wl1271_tx_flush(wl);
}

static int wlcore_op_remain_on_channel(struct ieee80211_hw *hw,
				       struct ieee80211_vif *vif,
				       struct ieee80211_channel *chan,
				       int duration)
{
	struct wl12xx_vif *wlvif = wl12xx_vif_to_data(vif);
	struct wl1271 *wl = hw->priv;
	int channel, ret = 0;

	channel = ieee80211_frequency_to_channel(chan->center_freq);

	wl1271_debug(DEBUG_MAC80211, "mac80211 roc %d (%d)",
		     channel, wlvif->role_id);

	mutex_lock(&wl->mutex);

	if (unlikely(wl->state != WLCORE_STATE_ON))
		goto out;

	/* return EBUSY if we can't ROC right now */
	if (WARN_ON(wl->roc_vif ||
		    find_first_bit(wl->roc_map,
				   WL12XX_MAX_ROLES) < WL12XX_MAX_ROLES)) {
		ret = -EBUSY;
		goto out;
	}

	ret = wl1271_ps_elp_wakeup(wl);
	if (ret < 0)
		goto out;

	ret = wl12xx_start_dev(wl, wlvif, chan->band, channel);
	if (ret < 0)
		goto out_sleep;

	wl->roc_vif = vif;
	ieee80211_queue_delayed_work(hw, &wl->roc_complete_work,
				     msecs_to_jiffies(duration));
out_sleep:
	wl1271_ps_elp_sleep(wl);
out:
	mutex_unlock(&wl->mutex);
	return ret;
}

static int __wlcore_roc_completed(struct wl1271 *wl)
{
	struct wl12xx_vif *wlvif;
	int ret;

	/* already completed */
	if (unlikely(!wl->roc_vif))
		return 0;

	wlvif = wl12xx_vif_to_data(wl->roc_vif);

	if (!test_bit(WLVIF_FLAG_INITIALIZED, &wlvif->flags))
		return -EBUSY;

	ret = wl12xx_stop_dev(wl, wlvif);
	if (ret < 0)
		return ret;

	wl->roc_vif = NULL;

	return 0;
}

static int wlcore_roc_completed(struct wl1271 *wl)
{
	int ret;

	wl1271_debug(DEBUG_MAC80211, "roc complete");

	mutex_lock(&wl->mutex);

	if (unlikely(wl->state != WLCORE_STATE_ON)) {
		ret = -EBUSY;
		goto out;
	}

	ret = wl1271_ps_elp_wakeup(wl);
	if (ret < 0)
		goto out;

	ret = __wlcore_roc_completed(wl);

	wl1271_ps_elp_sleep(wl);
out:
	mutex_unlock(&wl->mutex);

	return ret;
}

static void wlcore_roc_complete_work(struct work_struct *work)
{
	struct delayed_work *dwork;
	struct wl1271 *wl;
	int ret;

	dwork = container_of(work, struct delayed_work, work);
	wl = container_of(dwork, struct wl1271, roc_complete_work);

	ret = wlcore_roc_completed(wl);
	if (!ret)
		ieee80211_remain_on_channel_expired(wl->hw);
}

static int wlcore_op_cancel_remain_on_channel(struct ieee80211_hw *hw)
{
	struct wl1271 *wl = hw->priv;

	wl1271_debug(DEBUG_MAC80211, "mac80211 croc");

	/* TODO: per-vif */
	wl1271_tx_flush(wl);

	/*
	 * we can't just flush_work here, because it might deadlock
	 * (as we might get called from the same workqueue)
	 */
	cancel_delayed_work_sync(&wl->roc_complete_work);
	wlcore_roc_completed(wl);

	return 0;
}

static void wlcore_op_sta_rc_update(struct ieee80211_hw *hw,
				    struct ieee80211_vif *vif,
				    struct ieee80211_sta *sta,
				    u32 changed)
{
	struct wl12xx_vif *wlvif = wl12xx_vif_to_data(vif);
	struct wl1271 *wl = hw->priv;

	wlcore_hw_sta_rc_update(wl, wlvif, sta, changed);
}

static bool wl1271_tx_frames_pending(struct ieee80211_hw *hw)
{
	struct wl1271 *wl = hw->priv;
	bool ret = false;

	mutex_lock(&wl->mutex);

	if (unlikely(wl->state != WLCORE_STATE_ON))
		goto out;

	/* packets are considered pending if in the TX queue or the FW */
	ret = (wl1271_tx_total_queue_count(wl) > 0) || (wl->tx_frames_cnt > 0);
out:
	mutex_unlock(&wl->mutex);

	return ret;
}

/* can't be const, mac80211 writes to this */
static struct ieee80211_rate wl1271_rates[] = {
	{ .bitrate = 10,
	  .hw_value = CONF_HW_BIT_RATE_1MBPS,
	  .hw_value_short = CONF_HW_BIT_RATE_1MBPS, },
	{ .bitrate = 20,
	  .hw_value = CONF_HW_BIT_RATE_2MBPS,
	  .hw_value_short = CONF_HW_BIT_RATE_2MBPS,
	  .flags = IEEE80211_RATE_SHORT_PREAMBLE },
	{ .bitrate = 55,
	  .hw_value = CONF_HW_BIT_RATE_5_5MBPS,
	  .hw_value_short = CONF_HW_BIT_RATE_5_5MBPS,
	  .flags = IEEE80211_RATE_SHORT_PREAMBLE },
	{ .bitrate = 110,
	  .hw_value = CONF_HW_BIT_RATE_11MBPS,
	  .hw_value_short = CONF_HW_BIT_RATE_11MBPS,
	  .flags = IEEE80211_RATE_SHORT_PREAMBLE },
	{ .bitrate = 60,
	  .hw_value = CONF_HW_BIT_RATE_6MBPS,
	  .hw_value_short = CONF_HW_BIT_RATE_6MBPS, },
	{ .bitrate = 90,
	  .hw_value = CONF_HW_BIT_RATE_9MBPS,
	  .hw_value_short = CONF_HW_BIT_RATE_9MBPS, },
	{ .bitrate = 120,
	  .hw_value = CONF_HW_BIT_RATE_12MBPS,
	  .hw_value_short = CONF_HW_BIT_RATE_12MBPS, },
	{ .bitrate = 180,
	  .hw_value = CONF_HW_BIT_RATE_18MBPS,
	  .hw_value_short = CONF_HW_BIT_RATE_18MBPS, },
	{ .bitrate = 240,
	  .hw_value = CONF_HW_BIT_RATE_24MBPS,
	  .hw_value_short = CONF_HW_BIT_RATE_24MBPS, },
	{ .bitrate = 360,
	 .hw_value = CONF_HW_BIT_RATE_36MBPS,
	 .hw_value_short = CONF_HW_BIT_RATE_36MBPS, },
	{ .bitrate = 480,
	  .hw_value = CONF_HW_BIT_RATE_48MBPS,
	  .hw_value_short = CONF_HW_BIT_RATE_48MBPS, },
	{ .bitrate = 540,
	  .hw_value = CONF_HW_BIT_RATE_54MBPS,
	  .hw_value_short = CONF_HW_BIT_RATE_54MBPS, },
};

/* can't be const, mac80211 writes to this */
static struct ieee80211_channel wl1271_channels[] = {
	{ .hw_value = 1, .center_freq = 2412, .max_power = WLCORE_MAX_TXPWR },
	{ .hw_value = 2, .center_freq = 2417, .max_power = WLCORE_MAX_TXPWR },
	{ .hw_value = 3, .center_freq = 2422, .max_power = WLCORE_MAX_TXPWR },
	{ .hw_value = 4, .center_freq = 2427, .max_power = WLCORE_MAX_TXPWR },
	{ .hw_value = 5, .center_freq = 2432, .max_power = WLCORE_MAX_TXPWR },
	{ .hw_value = 6, .center_freq = 2437, .max_power = WLCORE_MAX_TXPWR },
	{ .hw_value = 7, .center_freq = 2442, .max_power = WLCORE_MAX_TXPWR },
	{ .hw_value = 8, .center_freq = 2447, .max_power = WLCORE_MAX_TXPWR },
	{ .hw_value = 9, .center_freq = 2452, .max_power = WLCORE_MAX_TXPWR },
	{ .hw_value = 10, .center_freq = 2457, .max_power = WLCORE_MAX_TXPWR },
	{ .hw_value = 11, .center_freq = 2462, .max_power = WLCORE_MAX_TXPWR },
	{ .hw_value = 12, .center_freq = 2467, .max_power = WLCORE_MAX_TXPWR },
	{ .hw_value = 13, .center_freq = 2472, .max_power = WLCORE_MAX_TXPWR },
	{ .hw_value = 14, .center_freq = 2484, .max_power = WLCORE_MAX_TXPWR },
};

/* can't be const, mac80211 writes to this */
static struct ieee80211_supported_band wl1271_band_2ghz = {
	.channels = wl1271_channels,
	.n_channels = ARRAY_SIZE(wl1271_channels),
	.bitrates = wl1271_rates,
	.n_bitrates = ARRAY_SIZE(wl1271_rates),
};

/* 5 GHz data rates for WL1273 */
static struct ieee80211_rate wl1271_rates_5ghz[] = {
	{ .bitrate = 60,
	  .hw_value = CONF_HW_BIT_RATE_6MBPS,
	  .hw_value_short = CONF_HW_BIT_RATE_6MBPS, },
	{ .bitrate = 90,
	  .hw_value = CONF_HW_BIT_RATE_9MBPS,
	  .hw_value_short = CONF_HW_BIT_RATE_9MBPS, },
	{ .bitrate = 120,
	  .hw_value = CONF_HW_BIT_RATE_12MBPS,
	  .hw_value_short = CONF_HW_BIT_RATE_12MBPS, },
	{ .bitrate = 180,
	  .hw_value = CONF_HW_BIT_RATE_18MBPS,
	  .hw_value_short = CONF_HW_BIT_RATE_18MBPS, },
	{ .bitrate = 240,
	  .hw_value = CONF_HW_BIT_RATE_24MBPS,
	  .hw_value_short = CONF_HW_BIT_RATE_24MBPS, },
	{ .bitrate = 360,
	 .hw_value = CONF_HW_BIT_RATE_36MBPS,
	 .hw_value_short = CONF_HW_BIT_RATE_36MBPS, },
	{ .bitrate = 480,
	  .hw_value = CONF_HW_BIT_RATE_48MBPS,
	  .hw_value_short = CONF_HW_BIT_RATE_48MBPS, },
	{ .bitrate = 540,
	  .hw_value = CONF_HW_BIT_RATE_54MBPS,
	  .hw_value_short = CONF_HW_BIT_RATE_54MBPS, },
};

/* 5 GHz band channels for WL1273 */
static struct ieee80211_channel wl1271_channels_5ghz[] = {
	{ .hw_value = 7, .center_freq = 5035, .max_power = WLCORE_MAX_TXPWR },
	{ .hw_value = 8, .center_freq = 5040, .max_power = WLCORE_MAX_TXPWR },
	{ .hw_value = 9, .center_freq = 5045, .max_power = WLCORE_MAX_TXPWR },
	{ .hw_value = 11, .center_freq = 5055, .max_power = WLCORE_MAX_TXPWR },
	{ .hw_value = 12, .center_freq = 5060, .max_power = WLCORE_MAX_TXPWR },
	{ .hw_value = 16, .center_freq = 5080, .max_power = WLCORE_MAX_TXPWR },
	{ .hw_value = 34, .center_freq = 5170, .max_power = WLCORE_MAX_TXPWR },
	{ .hw_value = 36, .center_freq = 5180, .max_power = WLCORE_MAX_TXPWR },
	{ .hw_value = 38, .center_freq = 5190, .max_power = WLCORE_MAX_TXPWR },
	{ .hw_value = 40, .center_freq = 5200, .max_power = WLCORE_MAX_TXPWR },
	{ .hw_value = 42, .center_freq = 5210, .max_power = WLCORE_MAX_TXPWR },
	{ .hw_value = 44, .center_freq = 5220, .max_power = WLCORE_MAX_TXPWR },
	{ .hw_value = 46, .center_freq = 5230, .max_power = WLCORE_MAX_TXPWR },
	{ .hw_value = 48, .center_freq = 5240, .max_power = WLCORE_MAX_TXPWR },
	{ .hw_value = 52, .center_freq = 5260, .max_power = WLCORE_MAX_TXPWR },
	{ .hw_value = 56, .center_freq = 5280, .max_power = WLCORE_MAX_TXPWR },
	{ .hw_value = 60, .center_freq = 5300, .max_power = WLCORE_MAX_TXPWR },
	{ .hw_value = 64, .center_freq = 5320, .max_power = WLCORE_MAX_TXPWR },
	{ .hw_value = 100, .center_freq = 5500, .max_power = WLCORE_MAX_TXPWR },
	{ .hw_value = 104, .center_freq = 5520, .max_power = WLCORE_MAX_TXPWR },
	{ .hw_value = 108, .center_freq = 5540, .max_power = WLCORE_MAX_TXPWR },
	{ .hw_value = 112, .center_freq = 5560, .max_power = WLCORE_MAX_TXPWR },
	{ .hw_value = 116, .center_freq = 5580, .max_power = WLCORE_MAX_TXPWR },
	{ .hw_value = 120, .center_freq = 5600, .max_power = WLCORE_MAX_TXPWR },
	{ .hw_value = 124, .center_freq = 5620, .max_power = WLCORE_MAX_TXPWR },
	{ .hw_value = 128, .center_freq = 5640, .max_power = WLCORE_MAX_TXPWR },
	{ .hw_value = 132, .center_freq = 5660, .max_power = WLCORE_MAX_TXPWR },
	{ .hw_value = 136, .center_freq = 5680, .max_power = WLCORE_MAX_TXPWR },
	{ .hw_value = 140, .center_freq = 5700, .max_power = WLCORE_MAX_TXPWR },
	{ .hw_value = 149, .center_freq = 5745, .max_power = WLCORE_MAX_TXPWR },
	{ .hw_value = 153, .center_freq = 5765, .max_power = WLCORE_MAX_TXPWR },
	{ .hw_value = 157, .center_freq = 5785, .max_power = WLCORE_MAX_TXPWR },
	{ .hw_value = 161, .center_freq = 5805, .max_power = WLCORE_MAX_TXPWR },
	{ .hw_value = 165, .center_freq = 5825, .max_power = WLCORE_MAX_TXPWR },
};

static struct ieee80211_supported_band wl1271_band_5ghz = {
	.channels = wl1271_channels_5ghz,
	.n_channels = ARRAY_SIZE(wl1271_channels_5ghz),
	.bitrates = wl1271_rates_5ghz,
	.n_bitrates = ARRAY_SIZE(wl1271_rates_5ghz),
};

static const struct ieee80211_ops wl1271_ops = {
	.start = wl1271_op_start,
	.stop = wlcore_op_stop,
	.add_interface = wl1271_op_add_interface,
	.remove_interface = wl1271_op_remove_interface,
	.change_interface = wl12xx_op_change_interface,
#ifdef CONFIG_PM
	.suspend = wl1271_op_suspend,
	.resume = wl1271_op_resume,
#endif
	.config = wl1271_op_config,
	.prepare_multicast = wl1271_op_prepare_multicast,
	.configure_filter = wl1271_op_configure_filter,
	.tx = wl1271_op_tx,
	.set_key = wlcore_op_set_key,
	.hw_scan = wl1271_op_hw_scan,
	.cancel_hw_scan = wl1271_op_cancel_hw_scan,
	.sched_scan_start = wl1271_op_sched_scan_start,
	.sched_scan_stop = wl1271_op_sched_scan_stop,
	.bss_info_changed = wl1271_op_bss_info_changed,
	.set_frag_threshold = wl1271_op_set_frag_threshold,
	.set_rts_threshold = wl1271_op_set_rts_threshold,
	.conf_tx = wl1271_op_conf_tx,
	.get_tsf = wl1271_op_get_tsf,
	.get_survey = wl1271_op_get_survey,
	.sta_state = wl12xx_op_sta_state,
	.ampdu_action = wl1271_op_ampdu_action,
	.tx_frames_pending = wl1271_tx_frames_pending,
	.set_bitrate_mask = wl12xx_set_bitrate_mask,
	.channel_switch = wl12xx_op_channel_switch,
	.flush = wlcore_op_flush,
	.remain_on_channel = wlcore_op_remain_on_channel,
	.cancel_remain_on_channel = wlcore_op_cancel_remain_on_channel,
	.add_chanctx = wlcore_op_add_chanctx,
	.remove_chanctx = wlcore_op_remove_chanctx,
	.change_chanctx = wlcore_op_change_chanctx,
	.assign_vif_chanctx = wlcore_op_assign_vif_chanctx,
	.unassign_vif_chanctx = wlcore_op_unassign_vif_chanctx,
	.sta_rc_update = wlcore_op_sta_rc_update,
	CFG80211_TESTMODE_CMD(wl1271_tm_cmd)
};


u8 wlcore_rate_to_idx(struct wl1271 *wl, u8 rate, enum ieee80211_band band)
{
	u8 idx;

	BUG_ON(band >= 2);

	if (unlikely(rate >= wl->hw_tx_rate_tbl_size)) {
		wl1271_error("Illegal RX rate from HW: %d", rate);
		return 0;
	}

	idx = wl->band_rate_to_idx[band][rate];
	if (unlikely(idx == CONF_HW_RXTX_RATE_UNSUPPORTED)) {
		wl1271_error("Unsupported RX rate from HW: %d", rate);
		return 0;
	}

	return idx;
}

static ssize_t wl1271_sysfs_show_bt_coex_state(struct device *dev,
					       struct device_attribute *attr,
					       char *buf)
{
	struct wl1271 *wl = dev_get_drvdata(dev);
	ssize_t len;

	len = PAGE_SIZE;

	mutex_lock(&wl->mutex);
	len = snprintf(buf, len, "%d\n\n0 - off\n1 - on\n",
		       wl->sg_enabled);
	mutex_unlock(&wl->mutex);

	return len;

}

static ssize_t wl1271_sysfs_store_bt_coex_state(struct device *dev,
						struct device_attribute *attr,
						const char *buf, size_t count)
{
	struct wl1271 *wl = dev_get_drvdata(dev);
	unsigned long res;
	int ret;

	ret = kstrtoul(buf, 10, &res);
	if (ret < 0) {
		wl1271_warning("incorrect value written to bt_coex_mode");
		return count;
	}

	mutex_lock(&wl->mutex);

	res = !!res;

	if (res == wl->sg_enabled)
		goto out;

	wl->sg_enabled = res;

	if (unlikely(wl->state != WLCORE_STATE_ON))
		goto out;

	ret = wl1271_ps_elp_wakeup(wl);
	if (ret < 0)
		goto out;

	wl1271_acx_sg_enable(wl, wl->sg_enabled);
	wl1271_ps_elp_sleep(wl);

 out:
	mutex_unlock(&wl->mutex);
	return count;
}

static DEVICE_ATTR(bt_coex_state, S_IRUGO | S_IWUSR,
		   wl1271_sysfs_show_bt_coex_state,
		   wl1271_sysfs_store_bt_coex_state);

static ssize_t wl1271_sysfs_show_hw_pg_ver(struct device *dev,
					   struct device_attribute *attr,
					   char *buf)
{
	struct wl1271 *wl = dev_get_drvdata(dev);
	ssize_t len;

	len = PAGE_SIZE;

	mutex_lock(&wl->mutex);
	if (wl->hw_pg_ver >= 0)
		len = snprintf(buf, len, "%d\n", wl->hw_pg_ver);
	else
		len = snprintf(buf, len, "n/a\n");
	mutex_unlock(&wl->mutex);

	return len;
}

static DEVICE_ATTR(hw_pg_ver, S_IRUGO,
		   wl1271_sysfs_show_hw_pg_ver, NULL);

static ssize_t wl1271_sysfs_read_fwlog(struct file *filp, struct kobject *kobj,
				       struct bin_attribute *bin_attr,
				       char *buffer, loff_t pos, size_t count)
{
	struct device *dev = container_of(kobj, struct device, kobj);
	struct wl1271 *wl = dev_get_drvdata(dev);
	ssize_t len;
	int ret;

	ret = mutex_lock_interruptible(&wl->mutex);
	if (ret < 0)
		return -ERESTARTSYS;

	/* Let only one thread read the log at a time, blocking others */
	while (wl->fwlog_size == 0) {
		DEFINE_WAIT(wait);

		prepare_to_wait_exclusive(&wl->fwlog_waitq,
					  &wait,
					  TASK_INTERRUPTIBLE);

		if (wl->fwlog_size != 0) {
			finish_wait(&wl->fwlog_waitq, &wait);
			break;
		}

		mutex_unlock(&wl->mutex);

		schedule();
		finish_wait(&wl->fwlog_waitq, &wait);

		if (signal_pending(current))
			return -ERESTARTSYS;

		ret = mutex_lock_interruptible(&wl->mutex);
		if (ret < 0)
			return -ERESTARTSYS;
	}

	/* Check if the fwlog is still valid */
	if (wl->fwlog_size < 0) {
		mutex_unlock(&wl->mutex);
		return 0;
	}

	/* Seeking is not supported - old logs are not kept. Disregard pos. */
	len = min(count, (size_t)wl->fwlog_size);
	wl->fwlog_size -= len;
	memcpy(buffer, wl->fwlog, len);

	/* Make room for new messages */
	memmove(wl->fwlog, wl->fwlog + len, wl->fwlog_size);

	mutex_unlock(&wl->mutex);

	return len;
}

static struct bin_attribute fwlog_attr = {
	.attr = {.name = "fwlog", .mode = S_IRUSR},
	.read = wl1271_sysfs_read_fwlog,
};

static void wl12xx_derive_mac_addresses(struct wl1271 *wl, u32 oui, u32 nic)
{
	int i;

	wl1271_debug(DEBUG_PROBE, "base address: oui %06x nic %06x",
		     oui, nic);

	if (nic + WLCORE_NUM_MAC_ADDRESSES - wl->num_mac_addr > 0xffffff)
		wl1271_warning("NIC part of the MAC address wraps around!");

	for (i = 0; i < wl->num_mac_addr; i++) {
		wl->addresses[i].addr[0] = (u8)(oui >> 16);
		wl->addresses[i].addr[1] = (u8)(oui >> 8);
		wl->addresses[i].addr[2] = (u8) oui;
		wl->addresses[i].addr[3] = (u8)(nic >> 16);
		wl->addresses[i].addr[4] = (u8)(nic >> 8);
		wl->addresses[i].addr[5] = (u8) nic;
		nic++;
	}

	/* we may be one address short at the most */
	WARN_ON(wl->num_mac_addr + 1 < WLCORE_NUM_MAC_ADDRESSES);

	/*
	 * turn on the LAA bit in the first address and use it as
	 * the last address.
	 */
	if (wl->num_mac_addr < WLCORE_NUM_MAC_ADDRESSES) {
		int idx = WLCORE_NUM_MAC_ADDRESSES - 1;
		memcpy(&wl->addresses[idx], &wl->addresses[0],
		       sizeof(wl->addresses[0]));
		/* LAA bit */
		wl->addresses[idx].addr[2] |= BIT(1);
	}

	wl->hw->wiphy->n_addresses = WLCORE_NUM_MAC_ADDRESSES;
	wl->hw->wiphy->addresses = wl->addresses;
}

static int wl12xx_get_hw_info(struct wl1271 *wl)
{
	int ret;

	ret = wl12xx_set_power_on(wl);
	if (ret < 0)
		return ret;

	ret = wlcore_read_reg(wl, REG_CHIP_ID_B, &wl->chip.id);
	if (ret < 0)
		goto out;

	wl->fuse_oui_addr = 0;
	wl->fuse_nic_addr = 0;

	ret = wl->ops->get_pg_ver(wl, &wl->hw_pg_ver);
	if (ret < 0)
		goto out;

	if (wl->ops->get_mac)
		ret = wl->ops->get_mac(wl);

out:
	wl1271_power_off(wl);
	return ret;
}

static int wl1271_register_hw(struct wl1271 *wl)
{
	int ret;
	u32 oui_addr = 0, nic_addr = 0;

	if (wl->mac80211_registered)
		return 0;

	if (wl->nvs_len >= 12) {
		/* NOTE: The wl->nvs->nvs element must be first, in
		 * order to simplify the casting, we assume it is at
		 * the beginning of the wl->nvs structure.
		 */
		u8 *nvs_ptr = (u8 *)wl->nvs;

		oui_addr =
			(nvs_ptr[11] << 16) + (nvs_ptr[10] << 8) + nvs_ptr[6];
		nic_addr =
			(nvs_ptr[5] << 16) + (nvs_ptr[4] << 8) + nvs_ptr[3];
	}

	/* if the MAC address is zeroed in the NVS derive from fuse */
	if (oui_addr == 0 && nic_addr == 0) {
		oui_addr = wl->fuse_oui_addr;
		/* fuse has the BD_ADDR, the WLAN addresses are the next two */
		nic_addr = wl->fuse_nic_addr + 1;
	}

	wl12xx_derive_mac_addresses(wl, oui_addr, nic_addr);

	ret = ieee80211_register_hw(wl->hw);
	if (ret < 0) {
		wl1271_error("unable to register mac80211 hw: %d", ret);
		goto out;
	}

	wl->mac80211_registered = true;

	wl1271_debugfs_init(wl);

	wl1271_notice("loaded");

out:
	return ret;
}

static void wl1271_unregister_hw(struct wl1271 *wl)
{
	if (wl->plt)
		wl1271_plt_stop(wl);

	ieee80211_unregister_hw(wl->hw);
	wl->mac80211_registered = false;

}

static const struct ieee80211_iface_limit wlcore_iface_limits[] = {
	{
		.max = 3,
		.types = BIT(NL80211_IFTYPE_STATION),
	},
	{
		.max = 1,
		.types = BIT(NL80211_IFTYPE_AP) |
			 BIT(NL80211_IFTYPE_P2P_GO) |
			 BIT(NL80211_IFTYPE_P2P_CLIENT),
	},
};

static struct ieee80211_iface_combination
wlcore_iface_combinations[] = {
	{
	  .max_interfaces = 3,
	  .limits = wlcore_iface_limits,
	  .n_limits = ARRAY_SIZE(wlcore_iface_limits),
	},
};

static int wl1271_init_ieee80211(struct wl1271 *wl)
{
	int i;
	static const u32 cipher_suites[] = {
		WLAN_CIPHER_SUITE_WEP40,
		WLAN_CIPHER_SUITE_WEP104,
		WLAN_CIPHER_SUITE_TKIP,
		WLAN_CIPHER_SUITE_CCMP,
		WL1271_CIPHER_SUITE_GEM,
	};

	/* The tx descriptor buffer */
	wl->hw->extra_tx_headroom = sizeof(struct wl1271_tx_hw_descr);

	if (wl->quirks & WLCORE_QUIRK_TKIP_HEADER_SPACE)
		wl->hw->extra_tx_headroom += WL1271_EXTRA_SPACE_TKIP;

	/* unit us */
	/* FIXME: find a proper value */
	wl->hw->channel_change_time = 10000;
	wl->hw->max_listen_interval = wl->conf.conn.max_listen_interval;

	wl->hw->flags = IEEE80211_HW_SIGNAL_DBM |
		IEEE80211_HW_SUPPORTS_PS |
		IEEE80211_HW_SUPPORTS_DYNAMIC_PS |
		IEEE80211_HW_SUPPORTS_UAPSD |
		IEEE80211_HW_HAS_RATE_CONTROL |
		IEEE80211_HW_CONNECTION_MONITOR |
		IEEE80211_HW_REPORTS_TX_ACK_STATUS |
		IEEE80211_HW_SPECTRUM_MGMT |
		IEEE80211_HW_AP_LINK_PS |
		IEEE80211_HW_AMPDU_AGGREGATION |
		IEEE80211_HW_TX_AMPDU_SETUP_IN_HW |
		IEEE80211_HW_SCAN_WHILE_IDLE |
		IEEE80211_HW_QUEUE_CONTROL;

	wl->hw->wiphy->cipher_suites = cipher_suites;
	wl->hw->wiphy->n_cipher_suites = ARRAY_SIZE(cipher_suites);

	wl->hw->wiphy->interface_modes = BIT(NL80211_IFTYPE_STATION) |
		BIT(NL80211_IFTYPE_ADHOC) | BIT(NL80211_IFTYPE_AP) |
		BIT(NL80211_IFTYPE_P2P_CLIENT) | BIT(NL80211_IFTYPE_P2P_GO);
	wl->hw->wiphy->max_scan_ssids = 1;
	wl->hw->wiphy->max_sched_scan_ssids = 16;
	wl->hw->wiphy->max_match_sets = 16;
	/*
	 * Maximum length of elements in scanning probe request templates
	 * should be the maximum length possible for a template, without
	 * the IEEE80211 header of the template
	 */
	wl->hw->wiphy->max_scan_ie_len = WL1271_CMD_TEMPL_MAX_SIZE -
			sizeof(struct ieee80211_header);

	wl->hw->wiphy->max_sched_scan_ie_len = WL1271_CMD_TEMPL_MAX_SIZE -
		sizeof(struct ieee80211_header);

	wl->hw->wiphy->max_remain_on_channel_duration = 5000;

	wl->hw->wiphy->flags |= WIPHY_FLAG_AP_UAPSD |
				WIPHY_FLAG_HAS_REMAIN_ON_CHANNEL;

	/* make sure all our channels fit in the scanned_ch bitmask */
	BUILD_BUG_ON(ARRAY_SIZE(wl1271_channels) +
		     ARRAY_SIZE(wl1271_channels_5ghz) >
		     WL1271_MAX_CHANNELS);
	/*
	* clear channel flags from the previous usage
	* and restore max_power & max_antenna_gain values.
	*/
	for (i = 0; i < ARRAY_SIZE(wl1271_channels); i++) {
		wl1271_band_2ghz.channels[i].flags = 0;
		wl1271_band_2ghz.channels[i].max_power = WLCORE_MAX_TXPWR;
		wl1271_band_2ghz.channels[i].max_antenna_gain = 0;
	}

	for (i = 0; i < ARRAY_SIZE(wl1271_channels_5ghz); i++) {
		wl1271_band_5ghz.channels[i].flags = 0;
		wl1271_band_5ghz.channels[i].max_power = WLCORE_MAX_TXPWR;
		wl1271_band_5ghz.channels[i].max_antenna_gain = 0;
	}

	/*
	 * We keep local copies of the band structs because we need to
	 * modify them on a per-device basis.
	 */
	memcpy(&wl->bands[IEEE80211_BAND_2GHZ], &wl1271_band_2ghz,
	       sizeof(wl1271_band_2ghz));
	memcpy(&wl->bands[IEEE80211_BAND_2GHZ].ht_cap,
	       &wl->ht_cap[IEEE80211_BAND_2GHZ],
	       sizeof(*wl->ht_cap));
	memcpy(&wl->bands[IEEE80211_BAND_5GHZ], &wl1271_band_5ghz,
	       sizeof(wl1271_band_5ghz));
	memcpy(&wl->bands[IEEE80211_BAND_5GHZ].ht_cap,
	       &wl->ht_cap[IEEE80211_BAND_5GHZ],
	       sizeof(*wl->ht_cap));

	wl->hw->wiphy->bands[IEEE80211_BAND_2GHZ] =
		&wl->bands[IEEE80211_BAND_2GHZ];
	wl->hw->wiphy->bands[IEEE80211_BAND_5GHZ] =
		&wl->bands[IEEE80211_BAND_5GHZ];

	/*
	 * allow 4 queues per mac address we support +
	 * 1 cab queue per mac + one global offchannel Tx queue
	 */
	wl->hw->queues = (NUM_TX_QUEUES + 1) * WLCORE_NUM_MAC_ADDRESSES + 1;

	/* the last queue is the offchannel queue */
	wl->hw->offchannel_tx_hw_queue = wl->hw->queues - 1;
	wl->hw->max_rates = 1;

	wl->hw->wiphy->reg_notifier = wl1271_reg_notify;

	/* the FW answers probe-requests in AP-mode */
	wl->hw->wiphy->flags |= WIPHY_FLAG_AP_PROBE_RESP_OFFLOAD;
	wl->hw->wiphy->probe_resp_offload =
		NL80211_PROBE_RESP_OFFLOAD_SUPPORT_WPS |
		NL80211_PROBE_RESP_OFFLOAD_SUPPORT_WPS2 |
		NL80211_PROBE_RESP_OFFLOAD_SUPPORT_P2P;

	/* allowed interface combinations */
	wlcore_iface_combinations[0].num_different_channels = wl->num_channels;
	wl->hw->wiphy->iface_combinations = wlcore_iface_combinations;
	wl->hw->wiphy->n_iface_combinations =
		ARRAY_SIZE(wlcore_iface_combinations);

	SET_IEEE80211_DEV(wl->hw, wl->dev);

	wl->hw->sta_data_size = sizeof(struct wl1271_station);
	wl->hw->vif_data_size = sizeof(struct wl12xx_vif);

	wl->hw->max_rx_aggregation_subframes = wl->conf.ht.rx_ba_win_size;

	return 0;
}

#define WL1271_DEFAULT_CHANNEL 0

struct ieee80211_hw *wlcore_alloc_hw(size_t priv_size, u32 aggr_buf_size,
				     u32 mbox_size)
{
	struct ieee80211_hw *hw;
	struct wl1271 *wl;
	int i, j, ret;
	unsigned int order;

	BUILD_BUG_ON(AP_MAX_STATIONS > WL12XX_MAX_LINKS);

	hw = ieee80211_alloc_hw(sizeof(*wl), &wl1271_ops);
	if (!hw) {
		wl1271_error("could not alloc ieee80211_hw");
		ret = -ENOMEM;
		goto err_hw_alloc;
	}

	wl = hw->priv;
	memset(wl, 0, sizeof(*wl));

	wl->priv = kzalloc(priv_size, GFP_KERNEL);
	if (!wl->priv) {
		wl1271_error("could not alloc wl priv");
		ret = -ENOMEM;
		goto err_priv_alloc;
	}

	INIT_LIST_HEAD(&wl->wlvif_list);

	wl->hw = hw;

	for (i = 0; i < NUM_TX_QUEUES; i++)
		for (j = 0; j < WL12XX_MAX_LINKS; j++)
			skb_queue_head_init(&wl->links[j].tx_queue[i]);

	skb_queue_head_init(&wl->deferred_rx_queue);
	skb_queue_head_init(&wl->deferred_tx_queue);

	INIT_DELAYED_WORK(&wl->elp_work, wl1271_elp_work);
	INIT_WORK(&wl->netstack_work, wl1271_netstack_work);
	INIT_WORK(&wl->tx_work, wl1271_tx_work);
	INIT_WORK(&wl->recovery_work, wl1271_recovery_work);
	INIT_DELAYED_WORK(&wl->scan_complete_work, wl1271_scan_complete_work);
	INIT_DELAYED_WORK(&wl->roc_complete_work, wlcore_roc_complete_work);
	INIT_DELAYED_WORK(&wl->tx_watchdog_work, wl12xx_tx_watchdog_work);

	wl->freezable_wq = create_freezable_workqueue("wl12xx_wq");
	if (!wl->freezable_wq) {
		ret = -ENOMEM;
		goto err_hw;
	}

	wl->channel = WL1271_DEFAULT_CHANNEL;
	wl->rx_counter = 0;
	wl->power_level = WL1271_DEFAULT_POWER_LEVEL;
	wl->band = IEEE80211_BAND_2GHZ;
	wl->channel_type = NL80211_CHAN_NO_HT;
	wl->flags = 0;
	wl->sg_enabled = true;
	wl->sleep_auth = WL1271_PSM_ILLEGAL;
	wl->recovery_count = 0;
	wl->hw_pg_ver = -1;
	wl->ap_ps_map = 0;
	wl->ap_fw_ps_map = 0;
	wl->quirks = 0;
	wl->platform_quirks = 0;
	wl->system_hlid = WL12XX_SYSTEM_HLID;
	wl->active_sta_count = 0;
	wl->active_link_count = 0;
	wl->fwlog_size = 0;
	init_waitqueue_head(&wl->fwlog_waitq);

	/* The system link is always allocated */
	__set_bit(WL12XX_SYSTEM_HLID, wl->links_map);

	memset(wl->tx_frames_map, 0, sizeof(wl->tx_frames_map));
	for (i = 0; i < wl->num_tx_desc; i++)
		wl->tx_frames[i] = NULL;

	spin_lock_init(&wl->wl_lock);

	wl->state = WLCORE_STATE_OFF;
	wl->fw_type = WL12XX_FW_TYPE_NONE;
	mutex_init(&wl->mutex);
	mutex_init(&wl->flush_mutex);
	init_completion(&wl->nvs_loading_complete);

	order = get_order(aggr_buf_size);
	wl->aggr_buf = (u8 *)__get_free_pages(GFP_KERNEL, order);
	if (!wl->aggr_buf) {
		ret = -ENOMEM;
		goto err_wq;
	}
	wl->aggr_buf_size = aggr_buf_size;

	wl->dummy_packet = wl12xx_alloc_dummy_packet(wl);
	if (!wl->dummy_packet) {
		ret = -ENOMEM;
		goto err_aggr;
	}

	/* Allocate one page for the FW log */
	wl->fwlog = (u8 *)get_zeroed_page(GFP_KERNEL);
	if (!wl->fwlog) {
		ret = -ENOMEM;
		goto err_dummy_packet;
	}

	wl->mbox_size = mbox_size;
	wl->mbox = kmalloc(wl->mbox_size, GFP_KERNEL | GFP_DMA);
	if (!wl->mbox) {
		ret = -ENOMEM;
		goto err_fwlog;
	}

	wl->buffer_32 = kmalloc(sizeof(*wl->buffer_32), GFP_KERNEL);
	if (!wl->buffer_32) {
		ret = -ENOMEM;
		goto err_mbox;
	}

	return hw;

err_mbox:
	kfree(wl->mbox);

err_fwlog:
	free_page((unsigned long)wl->fwlog);

err_dummy_packet:
	dev_kfree_skb(wl->dummy_packet);

err_aggr:
	free_pages((unsigned long)wl->aggr_buf, order);

err_wq:
	destroy_workqueue(wl->freezable_wq);

err_hw:
	wl1271_debugfs_exit(wl);
	kfree(wl->priv);

err_priv_alloc:
	ieee80211_free_hw(hw);

err_hw_alloc:

	return ERR_PTR(ret);
}
EXPORT_SYMBOL_GPL(wlcore_alloc_hw);

int wlcore_free_hw(struct wl1271 *wl)
{
	/* Unblock any fwlog readers */
	mutex_lock(&wl->mutex);
	wl->fwlog_size = -1;
	wake_up_interruptible_all(&wl->fwlog_waitq);
	mutex_unlock(&wl->mutex);

	device_remove_bin_file(wl->dev, &fwlog_attr);

	device_remove_file(wl->dev, &dev_attr_hw_pg_ver);

	device_remove_file(wl->dev, &dev_attr_bt_coex_state);
	kfree(wl->buffer_32);
	kfree(wl->mbox);
	free_page((unsigned long)wl->fwlog);
	dev_kfree_skb(wl->dummy_packet);
	free_pages((unsigned long)wl->aggr_buf, get_order(wl->aggr_buf_size));

	wl1271_debugfs_exit(wl);

	vfree(wl->fw);
	wl->fw = NULL;
	wl->fw_type = WL12XX_FW_TYPE_NONE;
	kfree(wl->nvs);
	wl->nvs = NULL;

	kfree(wl->fw_status_1);
	kfree(wl->tx_res_if);
	destroy_workqueue(wl->freezable_wq);

	kfree(wl->priv);
	ieee80211_free_hw(wl->hw);

	return 0;
}
EXPORT_SYMBOL_GPL(wlcore_free_hw);

static irqreturn_t wl12xx_hardirq(int irq, void *cookie)
{
	struct wl1271 *wl = cookie;
	unsigned long flags;

	wl1271_debug(DEBUG_IRQ, "IRQ");

	/* complete the ELP completion */
	spin_lock_irqsave(&wl->wl_lock, flags);
	set_bit(WL1271_FLAG_IRQ_RUNNING, &wl->flags);
	if (wl->elp_compl) {
		complete(wl->elp_compl);
		wl->elp_compl = NULL;
	}

	if (test_bit(WL1271_FLAG_SUSPENDED, &wl->flags)) {
		/* don't enqueue a work right now. mark it as pending */
		set_bit(WL1271_FLAG_PENDING_WORK, &wl->flags);
		wl1271_debug(DEBUG_IRQ, "should not enqueue work");
		disable_irq_nosync(wl->irq);
		pm_wakeup_event(wl->dev, 0);
		spin_unlock_irqrestore(&wl->wl_lock, flags);
		return IRQ_HANDLED;
	}
	spin_unlock_irqrestore(&wl->wl_lock, flags);

	return IRQ_WAKE_THREAD;
}

static void wlcore_nvs_cb(const struct firmware *fw, void *context)
{
	struct wl1271 *wl = context;
	struct platform_device *pdev = wl->pdev;
	struct wl12xx_platform_data *pdata = pdev->dev.platform_data;
	unsigned long irqflags;
	int ret;

	if (fw) {
		wl->nvs = kmemdup(fw->data, fw->size, GFP_KERNEL);
		if (!wl->nvs) {
			wl1271_error("Could not allocate nvs data");
			goto out;
		}
		wl->nvs_len = fw->size;
	} else {
		wl1271_debug(DEBUG_BOOT, "Could not get nvs file %s",
			     WL12XX_NVS_NAME);
		wl->nvs = NULL;
		wl->nvs_len = 0;
	}

	ret = wl->ops->setup(wl);
	if (ret < 0)
		goto out_free_nvs;

	BUG_ON(wl->num_tx_desc > WLCORE_MAX_TX_DESCRIPTORS);

	/* adjust some runtime configuration parameters */
	wlcore_adjust_conf(wl);

	wl->irq = platform_get_irq(pdev, 0);
	wl->platform_quirks = pdata->platform_quirks;
	wl->set_power = pdata->set_power;
	wl->if_ops = pdata->ops;

	if (wl->platform_quirks & WL12XX_PLATFORM_QUIRK_EDGE_IRQ)
		irqflags = IRQF_TRIGGER_RISING;
	else
		irqflags = IRQF_TRIGGER_HIGH | IRQF_ONESHOT;

	ret = request_threaded_irq(wl->irq, wl12xx_hardirq, wlcore_irq,
				   irqflags,
				   pdev->name, wl);
	if (ret < 0) {
		wl1271_error("request_irq() failed: %d", ret);
		goto out_free_nvs;
	}

#ifdef CONFIG_PM
	ret = enable_irq_wake(wl->irq);
	if (!ret) {
		wl->irq_wake_enabled = true;
		device_init_wakeup(wl->dev, 1);
		if (pdata->pwr_in_suspend) {
			wl->hw->wiphy->wowlan.flags = WIPHY_WOWLAN_ANY;
			wl->hw->wiphy->wowlan.n_patterns =
				WL1271_MAX_RX_FILTERS;
			wl->hw->wiphy->wowlan.pattern_min_len = 1;
			wl->hw->wiphy->wowlan.pattern_max_len =
				WL1271_RX_FILTER_MAX_PATTERN_SIZE;
		}
	}
#endif
	disable_irq(wl->irq);

	ret = wl12xx_get_hw_info(wl);
	if (ret < 0) {
		wl1271_error("couldn't get hw info");
		goto out_irq;
	}

	ret = wl->ops->identify_chip(wl);
	if (ret < 0)
		goto out_irq;

	ret = wl1271_init_ieee80211(wl);
	if (ret)
		goto out_irq;

	ret = wl1271_register_hw(wl);
	if (ret)
		goto out_irq;

	/* Create sysfs file to control bt coex state */
	ret = device_create_file(wl->dev, &dev_attr_bt_coex_state);
	if (ret < 0) {
		wl1271_error("failed to create sysfs file bt_coex_state");
		goto out_unreg;
	}

	/* Create sysfs file to get HW PG version */
	ret = device_create_file(wl->dev, &dev_attr_hw_pg_ver);
	if (ret < 0) {
		wl1271_error("failed to create sysfs file hw_pg_ver");
		goto out_bt_coex_state;
	}

	/* Create sysfs file for the FW log */
	ret = device_create_bin_file(wl->dev, &fwlog_attr);
	if (ret < 0) {
		wl1271_error("failed to create sysfs file fwlog");
		goto out_hw_pg_ver;
	}

	wl->initialized = true;
	goto out;

out_hw_pg_ver:
	device_remove_file(wl->dev, &dev_attr_hw_pg_ver);

out_bt_coex_state:
	device_remove_file(wl->dev, &dev_attr_bt_coex_state);

out_unreg:
	wl1271_unregister_hw(wl);

out_irq:
	free_irq(wl->irq, wl);

out_free_nvs:
	kfree(wl->nvs);

out:
	release_firmware(fw);
	complete_all(&wl->nvs_loading_complete);
}

int wlcore_probe(struct wl1271 *wl, struct platform_device *pdev)
{
	int ret;

	if (!wl->ops || !wl->ptable)
		return -EINVAL;

	wl->dev = &pdev->dev;
	wl->pdev = pdev;
	platform_set_drvdata(pdev, wl);

	ret = request_firmware_nowait(THIS_MODULE, FW_ACTION_HOTPLUG,
				      WL12XX_NVS_NAME, &pdev->dev, GFP_KERNEL,
				      wl, wlcore_nvs_cb);
	if (ret < 0) {
		wl1271_error("request_firmware_nowait failed: %d", ret);
		complete_all(&wl->nvs_loading_complete);
	}

	return ret;
}
EXPORT_SYMBOL_GPL(wlcore_probe);

int wlcore_remove(struct platform_device *pdev)
{
	struct wl1271 *wl = platform_get_drvdata(pdev);

	wait_for_completion(&wl->nvs_loading_complete);
	if (!wl->initialized)
		return 0;

	if (wl->irq_wake_enabled) {
		device_init_wakeup(wl->dev, 0);
		disable_irq_wake(wl->irq);
	}
	wl1271_unregister_hw(wl);
	free_irq(wl->irq, wl);
	wlcore_free_hw(wl);

	return 0;
}
EXPORT_SYMBOL_GPL(wlcore_remove);

u32 wl12xx_debug_level = DEBUG_NONE;
EXPORT_SYMBOL_GPL(wl12xx_debug_level);
module_param_named(debug_level, wl12xx_debug_level, uint, S_IRUSR | S_IWUSR);
MODULE_PARM_DESC(debug_level, "wl12xx debugging level");

module_param_named(fwlog, fwlog_param, charp, 0);
MODULE_PARM_DESC(fwlog,
		 "FW logger options: continuous, ondemand, dbgpins or disable");

module_param(bug_on_recovery, int, S_IRUSR | S_IWUSR);
MODULE_PARM_DESC(bug_on_recovery, "BUG() on fw recovery");

module_param(no_recovery, int, S_IRUSR | S_IWUSR);
MODULE_PARM_DESC(no_recovery, "Prevent HW recovery. FW will remain stuck.");

MODULE_LICENSE("GPL");
MODULE_AUTHOR("Luciano Coelho <coelho@ti.com>");
MODULE_AUTHOR("Juuso Oikarinen <juuso.oikarinen@nokia.com>");
MODULE_FIRMWARE(WL12XX_NVS_NAME);<|MERGE_RESOLUTION|>--- conflicted
+++ resolved
@@ -107,14 +107,9 @@
 				     IEEE80211_CHAN_PASSIVE_SCAN;
 
 	}
-<<<<<<< HEAD
-=======
 
 	if (likely(wl->state == WLCORE_STATE_ON))
 		wlcore_regdomain_config(wl);
-
-	return 0;
->>>>>>> 5b37649b
 }
 
 static int wl1271_set_rx_streaming(struct wl1271 *wl, struct wl12xx_vif *wlvif,
