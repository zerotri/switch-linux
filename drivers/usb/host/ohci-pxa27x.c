/*
 * OHCI HCD (Host Controller Driver) for USB.
 *
 * (C) Copyright 1999 Roman Weissgaerber <weissg@vienna.at>
 * (C) Copyright 2000-2002 David Brownell <dbrownell@users.sourceforge.net>
 * (C) Copyright 2002 Hewlett-Packard Company
 *
 * Bus Glue for pxa27x
 *
 * Written by Christopher Hoover <ch@hpl.hp.com>
 * Based on fragments of previous driver by Russell King et al.
 *
 * Modified for LH7A404 from ohci-sa1111.c
 *  by Durgesh Pattamatta <pattamattad@sharpsec.com>
 *
 * Modified for pxa27x from ohci-lh7a404.c
 *  by Nick Bane <nick@cecomputing.co.uk> 26-8-2004
 *
 * This file is licenced under the GPL.
 */

#include <linux/clk.h>
#include <linux/device.h>
#include <linux/dma-mapping.h>
#include <linux/io.h>
#include <linux/kernel.h>
#include <linux/module.h>
#include <linux/of_platform.h>
#include <linux/of_gpio.h>
#include <linux/platform_data/usb-ohci-pxa27x.h>
#include <linux/platform_data/usb-pxa3xx-ulpi.h>
#include <linux/platform_device.h>
#include <linux/signal.h>
#include <linux/usb.h>
#include <linux/usb/hcd.h>
#include <linux/usb/otg.h>

#include <mach/hardware.h>

#include "ohci.h"

#define DRIVER_DESC "OHCI PXA27x/PXA3x driver"

/*
 * UHC: USB Host Controller (OHCI-like) register definitions
 */
#define UHCREV		(0x0000) /* UHC HCI Spec Revision */
#define UHCHCON		(0x0004) /* UHC Host Control Register */
#define UHCCOMS		(0x0008) /* UHC Command Status Register */
#define UHCINTS		(0x000C) /* UHC Interrupt Status Register */
#define UHCINTE		(0x0010) /* UHC Interrupt Enable */
#define UHCINTD		(0x0014) /* UHC Interrupt Disable */
#define UHCHCCA		(0x0018) /* UHC Host Controller Comm. Area */
#define UHCPCED		(0x001C) /* UHC Period Current Endpt Descr */
#define UHCCHED		(0x0020) /* UHC Control Head Endpt Descr */
#define UHCCCED		(0x0024) /* UHC Control Current Endpt Descr */
#define UHCBHED		(0x0028) /* UHC Bulk Head Endpt Descr */
#define UHCBCED		(0x002C) /* UHC Bulk Current Endpt Descr */
#define UHCDHEAD	(0x0030) /* UHC Done Head */
#define UHCFMI		(0x0034) /* UHC Frame Interval */
#define UHCFMR		(0x0038) /* UHC Frame Remaining */
#define UHCFMN		(0x003C) /* UHC Frame Number */
#define UHCPERS		(0x0040) /* UHC Periodic Start */
#define UHCLS		(0x0044) /* UHC Low Speed Threshold */

#define UHCRHDA		(0x0048) /* UHC Root Hub Descriptor A */
#define UHCRHDA_NOCP	(1 << 12)	/* No over current protection */
#define UHCRHDA_OCPM	(1 << 11)	/* Over Current Protection Mode */
#define UHCRHDA_POTPGT(x) \
			(((x) & 0xff) << 24) /* Power On To Power Good Time */

#define UHCRHDB		(0x004C) /* UHC Root Hub Descriptor B */
#define UHCRHS		(0x0050) /* UHC Root Hub Status */
#define UHCRHPS1	(0x0054) /* UHC Root Hub Port 1 Status */
#define UHCRHPS2	(0x0058) /* UHC Root Hub Port 2 Status */
#define UHCRHPS3	(0x005C) /* UHC Root Hub Port 3 Status */

#define UHCSTAT		(0x0060) /* UHC Status Register */
#define UHCSTAT_UPS3	(1 << 16)	/* USB Power Sense Port3 */
#define UHCSTAT_SBMAI	(1 << 15)	/* System Bus Master Abort Interrupt*/
#define UHCSTAT_SBTAI	(1 << 14)	/* System Bus Target Abort Interrupt*/
#define UHCSTAT_UPRI	(1 << 13)	/* USB Port Resume Interrupt */
#define UHCSTAT_UPS2	(1 << 12)	/* USB Power Sense Port 2 */
#define UHCSTAT_UPS1	(1 << 11)	/* USB Power Sense Port 1 */
#define UHCSTAT_HTA	(1 << 10)	/* HCI Target Abort */
#define UHCSTAT_HBA	(1 << 8)	/* HCI Buffer Active */
#define UHCSTAT_RWUE	(1 << 7)	/* HCI Remote Wake Up Event */

#define UHCHR           (0x0064) /* UHC Reset Register */
#define UHCHR_SSEP3	(1 << 11)	/* Sleep Standby Enable for Port3 */
#define UHCHR_SSEP2	(1 << 10)	/* Sleep Standby Enable for Port2 */
#define UHCHR_SSEP1	(1 << 9)	/* Sleep Standby Enable for Port1 */
#define UHCHR_PCPL	(1 << 7)	/* Power control polarity low */
#define UHCHR_PSPL	(1 << 6)	/* Power sense polarity low */
#define UHCHR_SSE	(1 << 5)	/* Sleep Standby Enable */
#define UHCHR_UIT	(1 << 4)	/* USB Interrupt Test */
#define UHCHR_SSDC	(1 << 3)	/* Simulation Scale Down Clock */
#define UHCHR_CGR	(1 << 2)	/* Clock Generation Reset */
#define UHCHR_FHR	(1 << 1)	/* Force Host Controller Reset */
#define UHCHR_FSBIR	(1 << 0)	/* Force System Bus Iface Reset */

#define UHCHIE          (0x0068) /* UHC Interrupt Enable Register*/
#define UHCHIE_UPS3IE	(1 << 14)	/* Power Sense Port3 IntEn */
#define UHCHIE_UPRIE	(1 << 13)	/* Port Resume IntEn */
#define UHCHIE_UPS2IE	(1 << 12)	/* Power Sense Port2 IntEn */
#define UHCHIE_UPS1IE	(1 << 11)	/* Power Sense Port1 IntEn */
#define UHCHIE_TAIE	(1 << 10)	/* HCI Interface Transfer Abort
					   Interrupt Enable*/
#define UHCHIE_HBAIE	(1 << 8)	/* HCI Buffer Active IntEn */
#define UHCHIE_RWIE	(1 << 7)	/* Remote Wake-up IntEn */

#define UHCHIT          (0x006C) /* UHC Interrupt Test register */

#define PXA_UHC_MAX_PORTNUM    3

static const char hcd_name[] = "ohci-pxa27x";

static struct hc_driver __read_mostly ohci_pxa27x_hc_driver;

struct pxa27x_ohci {
	struct clk	*clk;
	void __iomem	*mmio_base;
};

#define to_pxa27x_ohci(hcd)	(struct pxa27x_ohci *)(hcd_to_ohci(hcd)->priv)

/*
  PMM_NPS_MODE -- PMM Non-power switching mode
      Ports are powered continuously.

  PMM_GLOBAL_MODE -- PMM global switching mode
      All ports are powered at the same time.

  PMM_PERPORT_MODE -- PMM per port switching mode
      Ports are powered individually.
 */
static int pxa27x_ohci_select_pmm(struct pxa27x_ohci *pxa_ohci, int mode)
{
	uint32_t uhcrhda = __raw_readl(pxa_ohci->mmio_base + UHCRHDA);
	uint32_t uhcrhdb = __raw_readl(pxa_ohci->mmio_base + UHCRHDB);

	switch (mode) {
	case PMM_NPS_MODE:
		uhcrhda |= RH_A_NPS;
		break;
	case PMM_GLOBAL_MODE:
		uhcrhda &= ~(RH_A_NPS & RH_A_PSM);
		break;
	case PMM_PERPORT_MODE:
		uhcrhda &= ~(RH_A_NPS);
		uhcrhda |= RH_A_PSM;

		/* Set port power control mask bits, only 3 ports. */
		uhcrhdb |= (0x7<<17);
		break;
	default:
		printk( KERN_ERR
			"Invalid mode %d, set to non-power switch mode.\n",
			mode );

		uhcrhda |= RH_A_NPS;
	}

	__raw_writel(uhcrhda, pxa_ohci->mmio_base + UHCRHDA);
	__raw_writel(uhcrhdb, pxa_ohci->mmio_base + UHCRHDB);
	return 0;
}

/*-------------------------------------------------------------------------*/

static inline void pxa27x_setup_hc(struct pxa27x_ohci *pxa_ohci,
				   struct pxaohci_platform_data *inf)
{
	uint32_t uhchr = __raw_readl(pxa_ohci->mmio_base + UHCHR);
	uint32_t uhcrhda = __raw_readl(pxa_ohci->mmio_base + UHCRHDA);

	if (inf->flags & ENABLE_PORT1)
		uhchr &= ~UHCHR_SSEP1;

	if (inf->flags & ENABLE_PORT2)
		uhchr &= ~UHCHR_SSEP2;

	if (inf->flags & ENABLE_PORT3)
		uhchr &= ~UHCHR_SSEP3;

	if (inf->flags & POWER_CONTROL_LOW)
		uhchr |= UHCHR_PCPL;

	if (inf->flags & POWER_SENSE_LOW)
		uhchr |= UHCHR_PSPL;

	if (inf->flags & NO_OC_PROTECTION)
		uhcrhda |= UHCRHDA_NOCP;
	else
		uhcrhda &= ~UHCRHDA_NOCP;

	if (inf->flags & OC_MODE_PERPORT)
		uhcrhda |= UHCRHDA_OCPM;
	else
		uhcrhda &= ~UHCRHDA_OCPM;

	if (inf->power_on_delay) {
		uhcrhda &= ~UHCRHDA_POTPGT(0xff);
		uhcrhda |= UHCRHDA_POTPGT(inf->power_on_delay / 2);
	}

	__raw_writel(uhchr, pxa_ohci->mmio_base + UHCHR);
	__raw_writel(uhcrhda, pxa_ohci->mmio_base + UHCRHDA);
}

static inline void pxa27x_reset_hc(struct pxa27x_ohci *pxa_ohci)
{
	uint32_t uhchr = __raw_readl(pxa_ohci->mmio_base + UHCHR);

	__raw_writel(uhchr | UHCHR_FHR, pxa_ohci->mmio_base + UHCHR);
	udelay(11);
	__raw_writel(uhchr & ~UHCHR_FHR, pxa_ohci->mmio_base + UHCHR);
}

#ifdef CONFIG_PXA27x
extern void pxa27x_clear_otgph(void);
#else
#define pxa27x_clear_otgph()	do {} while (0)
#endif

static int pxa27x_start_hc(struct pxa27x_ohci *pxa_ohci, struct device *dev)
{
	int retval = 0;
	struct pxaohci_platform_data *inf;
	uint32_t uhchr;
	struct usb_hcd *hcd = dev_get_drvdata(dev);

	inf = dev_get_platdata(dev);

	clk_prepare_enable(pxa_ohci->clk);

	pxa27x_reset_hc(pxa_ohci);

	uhchr = __raw_readl(pxa_ohci->mmio_base + UHCHR) | UHCHR_FSBIR;
	__raw_writel(uhchr, pxa_ohci->mmio_base + UHCHR);

	while (__raw_readl(pxa_ohci->mmio_base + UHCHR) & UHCHR_FSBIR)
		cpu_relax();

	pxa27x_setup_hc(pxa_ohci, inf);

	if (inf->init)
		retval = inf->init(dev);

	if (retval < 0)
		return retval;

	if (cpu_is_pxa3xx())
		pxa3xx_u2d_start_hc(&hcd->self);

	uhchr = __raw_readl(pxa_ohci->mmio_base + UHCHR) & ~UHCHR_SSE;
	__raw_writel(uhchr, pxa_ohci->mmio_base + UHCHR);
	__raw_writel(UHCHIE_UPRIE | UHCHIE_RWIE, pxa_ohci->mmio_base + UHCHIE);

	/* Clear any OTG Pin Hold */
	pxa27x_clear_otgph();
	return 0;
}

static void pxa27x_stop_hc(struct pxa27x_ohci *pxa_ohci, struct device *dev)
{
	struct pxaohci_platform_data *inf;
	struct usb_hcd *hcd = dev_get_drvdata(dev);
	uint32_t uhccoms;

	inf = dev_get_platdata(dev);

	if (cpu_is_pxa3xx())
		pxa3xx_u2d_stop_hc(&hcd->self);

	if (inf->exit)
		inf->exit(dev);

	pxa27x_reset_hc(pxa_ohci);

	/* Host Controller Reset */
	uhccoms = __raw_readl(pxa_ohci->mmio_base + UHCCOMS) | 0x01;
	__raw_writel(uhccoms, pxa_ohci->mmio_base + UHCCOMS);
	udelay(10);

	clk_disable_unprepare(pxa_ohci->clk);
}

#ifdef CONFIG_OF
static const struct of_device_id pxa_ohci_dt_ids[] = {
	{ .compatible = "marvell,pxa-ohci" },
	{ }
};

MODULE_DEVICE_TABLE(of, pxa_ohci_dt_ids);

static int ohci_pxa_of_init(struct platform_device *pdev)
{
	struct device_node *np = pdev->dev.of_node;
	struct pxaohci_platform_data *pdata;
	u32 tmp;
	int ret;

	if (!np)
		return 0;

	/* Right now device-tree probed devices don't get dma_mask set.
	 * Since shared usb code relies on it, set it here for now.
	 * Once we have dma capability bindings this can go away.
	 */
	ret = dma_coerce_mask_and_coherent(&pdev->dev, DMA_BIT_MASK(32));
	if (ret)
		return ret;

	pdata = devm_kzalloc(&pdev->dev, sizeof(*pdata), GFP_KERNEL);
	if (!pdata)
		return -ENOMEM;

	if (of_get_property(np, "marvell,enable-port1", NULL))
		pdata->flags |= ENABLE_PORT1;
	if (of_get_property(np, "marvell,enable-port2", NULL))
		pdata->flags |= ENABLE_PORT2;
	if (of_get_property(np, "marvell,enable-port3", NULL))
		pdata->flags |= ENABLE_PORT3;
	if (of_get_property(np, "marvell,port-sense-low", NULL))
		pdata->flags |= POWER_SENSE_LOW;
	if (of_get_property(np, "marvell,power-control-low", NULL))
		pdata->flags |= POWER_CONTROL_LOW;
	if (of_get_property(np, "marvell,no-oc-protection", NULL))
		pdata->flags |= NO_OC_PROTECTION;
	if (of_get_property(np, "marvell,oc-mode-perport", NULL))
		pdata->flags |= OC_MODE_PERPORT;
	if (!of_property_read_u32(np, "marvell,power-on-delay", &tmp))
		pdata->power_on_delay = tmp;
	if (!of_property_read_u32(np, "marvell,port-mode", &tmp))
		pdata->port_mode = tmp;
	if (!of_property_read_u32(np, "marvell,power-budget", &tmp))
		pdata->power_budget = tmp;

	pdev->dev.platform_data = pdata;

	return 0;
}
#else
static int ohci_pxa_of_init(struct platform_device *pdev)
{
	return 0;
}
#endif

/*-------------------------------------------------------------------------*/

/* configure so an HC device and id are always provided */
/* always called with process context; sleeping is OK */


/**
 * usb_hcd_pxa27x_probe - initialize pxa27x-based HCDs
 * Context: !in_interrupt()
 *
 * Allocates basic resources for this USB host controller, and
 * then invokes the start() method for the HCD associated with it
 * through the hotplug entry's driver_data.
 *
 */
int usb_hcd_pxa27x_probe (const struct hc_driver *driver, struct platform_device *pdev)
{
	int retval, irq;
	struct usb_hcd *hcd;
	struct pxaohci_platform_data *inf;
	struct pxa27x_ohci *pxa_ohci;
	struct ohci_hcd *ohci;
	struct resource *r;
	struct clk *usb_clk;

	retval = ohci_pxa_of_init(pdev);
	if (retval)
		return retval;

	inf = dev_get_platdata(&pdev->dev);

	if (!inf)
		return -ENODEV;

	irq = platform_get_irq(pdev, 0);
	if (irq < 0) {
		pr_err("no resource of IORESOURCE_IRQ");
		return -ENXIO;
	}

	usb_clk = clk_get(&pdev->dev, NULL);
	if (IS_ERR(usb_clk))
		return PTR_ERR(usb_clk);

	hcd = usb_create_hcd (driver, &pdev->dev, "pxa27x");
	if (!hcd) {
		retval = -ENOMEM;
		goto err0;
	}

	r = platform_get_resource(pdev, IORESOURCE_MEM, 0);
	if (!r) {
		pr_err("no resource of IORESOURCE_MEM");
		retval = -ENXIO;
		goto err1;
	}

	hcd->rsrc_start = r->start;
	hcd->rsrc_len = resource_size(r);

	if (!request_mem_region(hcd->rsrc_start, hcd->rsrc_len, hcd_name)) {
		pr_debug("request_mem_region failed");
		retval = -EBUSY;
		goto err1;
	}

	hcd->regs = ioremap(hcd->rsrc_start, hcd->rsrc_len);
	if (!hcd->regs) {
		pr_debug("ioremap failed");
		retval = -ENOMEM;
		goto err2;
	}

	/* initialize "struct pxa27x_ohci" */
	pxa_ohci = to_pxa27x_ohci(hcd);
	pxa_ohci->clk = usb_clk;
	pxa_ohci->mmio_base = (void __iomem *)hcd->regs;

	retval = pxa27x_start_hc(pxa_ohci, &pdev->dev);
	if (retval < 0) {
		pr_debug("pxa27x_start_hc failed");
		goto err3;
	}

	/* Select Power Management Mode */
	pxa27x_ohci_select_pmm(pxa_ohci, inf->port_mode);

	if (inf->power_budget)
		hcd->power_budget = inf->power_budget;

	/* The value of NDP in roothub_a is incorrect on this hardware */
	ohci = hcd_to_ohci(hcd);
	ohci->num_ports = 3;

	retval = usb_add_hcd(hcd, irq, 0);
	if (retval == 0)
		return retval;

	pxa27x_stop_hc(pxa_ohci, &pdev->dev);
 err3:
	iounmap(hcd->regs);
 err2:
	release_mem_region(hcd->rsrc_start, hcd->rsrc_len);
 err1:
	usb_put_hcd(hcd);
 err0:
	clk_put(usb_clk);
	return retval;
}


/* may be called without controller electrically present */
/* may be called with controller, bus, and devices active */

/**
 * usb_hcd_pxa27x_remove - shutdown processing for pxa27x-based HCDs
 * @dev: USB Host Controller being removed
 * Context: !in_interrupt()
 *
 * Reverses the effect of usb_hcd_pxa27x_probe(), first invoking
 * the HCD's stop() method.  It is always called from a thread
 * context, normally "rmmod", "apmd", or something similar.
 *
 */
void usb_hcd_pxa27x_remove (struct usb_hcd *hcd, struct platform_device *pdev)
{
	struct pxa27x_ohci *pxa_ohci = to_pxa27x_ohci(hcd);

	usb_remove_hcd(hcd);
	pxa27x_stop_hc(pxa_ohci, &pdev->dev);
	iounmap(hcd->regs);
	release_mem_region(hcd->rsrc_start, hcd->rsrc_len);
	clk_put(pxa_ohci->clk);
	usb_put_hcd(hcd);
}

/*-------------------------------------------------------------------------*/

static int ohci_hcd_pxa27x_drv_probe(struct platform_device *pdev)
{
	pr_debug ("In ohci_hcd_pxa27x_drv_probe");

	if (usb_disabled())
		return -ENODEV;

	return usb_hcd_pxa27x_probe(&ohci_pxa27x_hc_driver, pdev);
}

static int ohci_hcd_pxa27x_drv_remove(struct platform_device *pdev)
{
	struct usb_hcd *hcd = platform_get_drvdata(pdev);

	usb_hcd_pxa27x_remove(hcd, pdev);
	return 0;
}

#ifdef CONFIG_PM
static int ohci_hcd_pxa27x_drv_suspend(struct device *dev)
{
	struct usb_hcd *hcd = dev_get_drvdata(dev);
	struct pxa27x_ohci *pxa_ohci = to_pxa27x_ohci(hcd);
	struct ohci_hcd *ohci = hcd_to_ohci(hcd);
	bool do_wakeup = device_may_wakeup(dev);
	int ret;


	if (time_before(jiffies, ohci->next_statechange))
		msleep(5);
	ohci->next_statechange = jiffies;

	ret = ohci_suspend(hcd, do_wakeup);
	if (ret)
		return ret;

	pxa27x_stop_hc(pxa_ohci, dev);
	return ret;
}

static int ohci_hcd_pxa27x_drv_resume(struct device *dev)
{
	struct usb_hcd *hcd = dev_get_drvdata(dev);
<<<<<<< HEAD
	struct pxa27x_ohci *ohci = to_pxa27x_ohci(hcd);
	struct pxaohci_platform_data *inf = dev_get_platdata(dev);
=======
	struct pxa27x_ohci *pxa_ohci = to_pxa27x_ohci(hcd);
	struct pxaohci_platform_data *inf = dev_get_platdata(dev);
	struct ohci_hcd *ohci = hcd_to_ohci(hcd);
>>>>>>> d8ec26d7
	int status;

	if (time_before(jiffies, ohci->next_statechange))
		msleep(5);
	ohci->next_statechange = jiffies;

	status = pxa27x_start_hc(pxa_ohci, dev);
	if (status < 0)
		return status;

	/* Select Power Management Mode */
	pxa27x_ohci_select_pmm(pxa_ohci, inf->port_mode);

	ohci_resume(hcd, false);
	return 0;
}

static const struct dev_pm_ops ohci_hcd_pxa27x_pm_ops = {
	.suspend	= ohci_hcd_pxa27x_drv_suspend,
	.resume		= ohci_hcd_pxa27x_drv_resume,
};
#endif

static struct platform_driver ohci_hcd_pxa27x_driver = {
	.probe		= ohci_hcd_pxa27x_drv_probe,
	.remove		= ohci_hcd_pxa27x_drv_remove,
	.shutdown	= usb_hcd_platform_shutdown,
	.driver		= {
		.name	= "pxa27x-ohci",
		.owner	= THIS_MODULE,
		.of_match_table = of_match_ptr(pxa_ohci_dt_ids),
#ifdef CONFIG_PM
		.pm	= &ohci_hcd_pxa27x_pm_ops,
#endif
	},
};

static const struct ohci_driver_overrides pxa27x_overrides __initconst = {
	.extra_priv_size =      sizeof(struct pxa27x_ohci),
};

static int __init ohci_pxa27x_init(void)
{
	if (usb_disabled())
		return -ENODEV;

	pr_info("%s: " DRIVER_DESC "\n", hcd_name);
	ohci_init_driver(&ohci_pxa27x_hc_driver, &pxa27x_overrides);
	return platform_driver_register(&ohci_hcd_pxa27x_driver);
}
module_init(ohci_pxa27x_init);

static void __exit ohci_pxa27x_cleanup(void)
{
	platform_driver_unregister(&ohci_hcd_pxa27x_driver);
}
module_exit(ohci_pxa27x_cleanup);

MODULE_DESCRIPTION(DRIVER_DESC);
MODULE_LICENSE("GPL");
MODULE_ALIAS("platform:pxa27x-ohci");<|MERGE_RESOLUTION|>--- conflicted
+++ resolved
@@ -529,14 +529,9 @@
 static int ohci_hcd_pxa27x_drv_resume(struct device *dev)
 {
 	struct usb_hcd *hcd = dev_get_drvdata(dev);
-<<<<<<< HEAD
-	struct pxa27x_ohci *ohci = to_pxa27x_ohci(hcd);
-	struct pxaohci_platform_data *inf = dev_get_platdata(dev);
-=======
 	struct pxa27x_ohci *pxa_ohci = to_pxa27x_ohci(hcd);
 	struct pxaohci_platform_data *inf = dev_get_platdata(dev);
 	struct ohci_hcd *ohci = hcd_to_ohci(hcd);
->>>>>>> d8ec26d7
 	int status;
 
 	if (time_before(jiffies, ohci->next_statechange))
